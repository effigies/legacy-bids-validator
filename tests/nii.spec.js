var assert   = require('assert');
var validate = require('../index');

describe('NIFTI', function(){

    var file = {
        name: 'sub-15_task-mixedeventrelatedprobe_run-01_bold.nii.gz',
        relativePath: '/sub-15/func/sub-15_task-mixedeventrelatedprobe_run-01_bold.nii.gz'
    };
    var jsonContentsDict = {
        '/sub-15/func/sub-15_task-mixedeventrelatedprobe_run-01_bold.json': {
            EchoTime: 1,
            PhaseEncodingDirection: 3,
            EffectiveEchoSpacing: 5,
            SliceTiming: 3,
            SliceEncodingDirection: 4,
            RepetitionTime: 1,
            TotalReadoutTime: 3,
            TaskName: 'Mixed Event Related Probe'
        }
    };
    var events = [
        '/sub-15/func/sub-14_task-mixedeventrelatedprobe_run-01_events.tsv',
        '/sub-15/run-01_events.tsv'
    ];

    it('should warn user about misisng events file', function() {
        validate.NIFTI(null, file, jsonContentsDict, {}, [], events, function (issues) {
            assert(issues.length = 1 && issues[0].code == 25);
        });
    });

    it('should ignore missing events files for rest scans', function() {
        jsonContentsDict['/sub-15/func/sub-15_task-mixedeventrelatedproberest_run-01_bold.json'] = jsonContentsDict['/sub-15/func/sub-15_task-mixedeventrelatedprobe_run-01_bold.json'];
        file.relativePath = '/sub-15/func/sub-15_task-mixedeventrelatedproberest_run-01_bold.nii.gz';
        validate.NIFTI(null, file, jsonContentsDict, {}, [], events, function (issues) {
            assert.deepEqual(issues, []);
        });
    });

    it('should catch mismatched numbers of volumes in dwi scan and .bval/.bvec files', function() {
        var file = {
            name: 'sub-09_ses-test_dwi.nii.gz',
            path: '/ds114/sub-09/ses-test/dwi/sub-09_ses-test_dwi.nii.gz',
            relativePath: '/sub-09/ses-test/dwi/sub-09_ses-test_dwi.nii.gz'
        };
        var header = {
            dim: [ 4, 128, 128, 72, 71 ],
            pixdim: [ -1, 2, 2, 2, 16.5 ],
            xyzt_units: [ 'mm', 'mm', 'mm', 's' ]
        };
        jsonContentsDict['/sub-09/ses-test/dwi/sub-09_ses-test_dwi.json'] = jsonContentsDict['/sub-15/func/sub-15_task-mixedeventrelatedprobe_run-01_bold.json'];
        var bContentsDict = {
            '/dwi.bval': '0 0 0 0 0 0 0 1000 1000 1000 1000 1000 1000 1000 1000 1000 1000 1000 1000 1000 1000 1000 1000 1000 1000 1000 1000 1000 1000 1000 1000 1000 1000 1000 1000 1000 1000 1000 1000 1000 1000 1000 1000 1000 1000 1000 1000 1000 1000 1000 1000 1000 1000 1000 1000 1000 1000 1000 1000 1000 1000 1000 1000 1000 1000 1000 1000 1000 1000 1000 1000 1000\n',
            '/dwi.bvec': '0 0 0 0 0 0 0 -1 -0.002 0.026 -0.591 0.236 0.893 -0.796 -0.234 -0.936 -0.506 -0.346 -0.457 0.487 0.618 0.577 0.827 -0.894 -0.29 -0.116 0.8 -0.514 0.789 -0.949 -0.233 0.021 -0.217 -0.774 0.161 0.147 -0.888 0.562 0.381 0.306 0.332 0.963 0.959 -0.453 0.773 -0.709 0.693 -0.682 0.142 0.74 0.103 -0.584 0.088 0.552 -0.838 -0.363 0.184 0.721 -0.433 -0.502 0.171 -0.463 -0.385 0.713 -0.26 -0.001 -0.037 -0.57 0.282 -0.721 -0.267 \n0 0 0 0 0 0 0 0 1 0.649 -0.766 -0.524 -0.259 0.129 0.93 0.14 -0.845 -0.847 -0.631 -0.389 0.673 -0.105 -0.521 -0.04 -0.541 -0.963 0.403 0.84 0.153 -0.233 0.783 -0.188 -0.956 -0.604 0.356 0.731 0.417 0.232 0.143 -0.199 -0.13 -0.265 0.205 -0.889 0.628 0.408 0.024 0.529 -0.725 0.388 0.822 -0.596 -0.335 -0.792 -0.458 -0.561 0.392 -0.693 0.682 0.69 -0.509 0.423 -0.809 -0.247 0.885 0.077 -0.902 -0.303 0.145 0.608 0.96 \n0 0 0 0 0 0 0 0 0 0.76 0.252 0.818 0.368 0.591 0.284 0.324 -0.175 -0.402 -0.627 0.782 0.407 -0.81 0.213 -0.447 -0.789 -0.245 -0.444 0.174 -0.596 0.211 0.577 -0.982 0.199 0.19 0.921 -0.666 0.193 -0.794 0.914 -0.931 0.934 0.044 0.193 0.068 0.088 0.575 0.721 -0.506 0.674 0.549 0.56 0.551 0.938 0.259 -0.296 0.744 -0.901 0.009 -0.589 0.521 -0.844 0.779 0.444 0.656 -0.387 -0.997 0.43 -0.763 -0.948 0.332 -0.085 \n'
        };
        validate.NIFTI(header, file, jsonContentsDict, bContentsDict, [], [], function (issues) {
            assert(issues.length == 1 && issues[0].code == 29);
        });
    });

    it('should catch missing .bval an .bvec files', function() {
        var file = {
            name: 'sub-09_ses-test_dwi.nii.gz',
            path: '/ds114/sub-09/ses-test/dwi/sub-09_ses-test_dwi.nii.gz',
            relativePath: '/sub-09/ses-test/dwi/sub-09_ses-test_dwi.nii.gz'
        };
        validate.NIFTI(null, file, jsonContentsDict, {}, [], [], function (issues) {
            assert(issues.length == 2 && issues[0].code == 32 && issues[1].code == 33);
        });
    });

    it('should catch missing task name definitions on task scans', function() {
        delete jsonContentsDict['/sub-15/func/sub-15_task-mixedeventrelatedproberest_run-01_bold.json'].TaskName;
        validate.NIFTI(null, file, jsonContentsDict, {}, [], events, function (issues) {
            assert(issues.length = 1 && issues[0].code == 50);
        });
    });

    it('should ignore missing task name definitions on sbref task scans', function() {
        var file = {
            name: 'sub-15_task-mixedeventrelatedprobe_acq-LR_sbref.nii.gz',
            relativePath: '/sub-15/func/sub-15_task-mixedeventrelatedprobe_acq-LR_sbref.nii.gz'
        };
        jsonContentsDict[file.relativePath.replace('.nii.gz', '.json')] = jsonContentsDict['/sub-15/func/sub-15_task-mixedeventrelatedproberest_run-01_bold.json'];
        validate.NIFTI(null, file, jsonContentsDict, {}, [], events, function (issues) {
            assert.deepEqual(issues, []);
        });
    });

    it('should generate warning if files listed in IntendedFor of fieldmap json do not exist', function() {
      var file = {
          name: 'sub-09_ses-test_run-01_fieldmap.nii.gz',
          path: '/ds114/sub-09/ses-test/fmap/sub-09_ses-test_run-01_fieldmap.nii.gz',
          relativePath: '/sub-09/ses-test/fmap/sub-09_ses-test_run-01_fieldmap.nii.gz'
      };

      var jsonContentsDict = {
          '/sub-09/ses-test/fmap/sub-09_ses-test_run-01_fieldmap.json': {
              TaskName: 'Mixed Event Related Probe',
              IntendedFor: ['func/sub-15_task-mixedeventrelatedprobe_run-05_bold.nii.gz','func/sub-15_task-mixedeventrelatedprobe_run-02_bold.nii.gz'
            ]
          }
        };
      var fileList = [];
      fileList.push({ name:'sub-15_task-mixedeventrelatedprobe_run-01_bold.nii.gz',
        path: 'sub-15/func/sub-15_task-mixedeventrelatedprobe_run-01_bold.nii.gz',
        relativePath: '/func/sub-15_task-mixedeventrelatedprobe_run-01_bold.nii.gz'});
      validate.NIFTI(null, file, jsonContentsDict, {}, [], [], function (issues) {
          assert(issues.length = 2 && issues[0].code == 17  && issues[1].code == 37);
      });
    });

    it('should not generate warning if files listed in IntendedFor of fieldmap json exist', function() {
      var file = {
          name: 'sub-15_ses-test_run-01_fieldmap.nii.gz',
          path: '/ds114/sub-15/ses-test/dwi/sub-15_ses-test_run-01_fieldmap.nii.gz',
          relativePath: '/sub-15/ses-test/dwi/sub-15_ses-test_run-01_fieldmap.nii.gz'
      };

      var jsonContentsDict = {
          '/sub-15/ses-test/dwi/sub-15_ses-test_run-01_fieldmap.json': {
              TaskName: 'Mixed Event Related Probe',
              Units: 'rad/s',
              IntendedFor: ['func/sub-15_task-mixedeventrelatedprobe_run-01_bold.nii.gz'
            ]
          }
        };

      var fileList = [{ name:'sub-15_task-mixedeventrelatedprobe_run-01_bold.nii.gz',
        path: 'sub-15/func/sub-15_task-mixedeventrelatedprobe_run-01_bold.nii.gz',
        relativePath: '/sub-15/func/sub-15_task-mixedeventrelatedprobe_run-01_bold.nii.gz'}];
      validate.NIFTI(null, file, jsonContentsDict, {}, fileList, [], function (issues) {
          assert.deepEqual(issues, []);
      });
    });

    it('SliceTiming should not be greater than RepetitionTime', function(){
        var jsonContentsDict_new = {
            '/sub-15/func/sub-15_task-mixedeventrelatedprobe_run-01_bold.json': {
                "RepetitionTime": 1.5,
                "TaskName": "AntiSaccade (AS) Rewarded & Neutral with varying dot position",
                "EchoTime": 0.025,
                "NumberofPhaseEncodingSteps": 64,
                "FlipAngle": 70,
                "PhaseEncodingDirection": "j",
                "SliceTiming": [
                    0.0,
                    1.3448,
                    1.6207,
                    1.3966,
                    0.6724,
                    1.4483,
                    1.7241
                ]
            }
        };
        var file_new = {
            name: 'sub-15_task-mixedeventrelatedprobe_run-01_bold.nii.gz',
            relativePath: '/sub-15/func/sub-15_task-mixedeventrelatedprobe_run-01_bold.nii.gz'
        };
        var events = [
            '/sub-15/func/sub-14_task-mixedeventrelatedprobe_run-01_events.tsv',
            '/sub-15/run-01_events.tsv'
        ];
        validate.NIFTI(null, file_new, jsonContentsDict_new, {}, [], events, function (issues) {
            assert(issues[2].code === 66 && issues.length === 3);
        });
    });

<<<<<<< HEAD
    it('SliceTiming should be the same length as the k dimension of the corresponding nifti header', function(){
        var jsonContents = {
            '/sub-15/func/sub-15_task-mixedeventrelatedprobe_run-01_bold.json': {
                "RepetitionTime": 16.5,
                "TaskName": "AntiSaccade (AS) Rewarded & Neutral with varying dot position",
                "EchoTime": 0.025,
                "EffectiveEchoSpacing": .05, 
                "NumberofPhaseEncodingSteps": 64,
                "FlipAngle": 70,
                "PhaseEncodingDirection": "j",
                "SliceTiming": [
                    0.0,
                    1.3448,
                    1.6207,
                    1.3966,
                    0.6724,
                    1.4483,
                    1.7241
                ]
            }
        };
        var testFile = {
            name: 'sub-15_task-mixedeventrelatedprobe_run-01_bold.nii.gz',
            relativePath: '/sub-15/func/sub-15_task-mixedeventrelatedprobe_run-01_bold.nii.gz'
        };
        var header = {
            dim: [ 4, 128, 128, 7, 71 ],
            pixdim: [ -1, 2, 2, 2, 16.5 ],
            xyzt_units: [ 'mm', 'mm', 'mm', 's' ]
        };
        var events = [
            '/sub-15/func/sub-15_task-mixedeventrelatedprobe_run-01_events.tsv',
            '/sub-15/run-01_events.tsv'
        ];
        validate.NIFTI(header, testFile, jsonContents, {}, [], events, function (issues) {
            assert.deepEqual(issues, []);
        });
    });

    it('SliceTiming should not have a length different than the k dimension of the corresponding nifti header', function(){
        var jsonContents = {
            '/sub-15/func/sub-15_task-mixedeventrelatedprobe_run-01_bold.json': {
                "RepetitionTime": 16.5,
                "TaskName": "AntiSaccade (AS) Rewarded & Neutral with varying dot position",
                "EchoTime": 0.025,
                "EffectiveEchoSpacing": .05, 
                "NumberofPhaseEncodingSteps": 64,
                "FlipAngle": 70,
                "PhaseEncodingDirection": "j",
                "SliceTiming": [
                    0.0,
                    1.3448,
                    1.6207,
                    1.3966,
                    0.6724,
                    1.4483,
                    1.7241
                ]
            }
        };
        var testFile = {
            name: 'sub-15_task-mixedeventrelatedprobe_run-01_bold.nii.gz',
            relativePath: '/sub-15/func/sub-15_task-mixedeventrelatedprobe_run-01_bold.nii.gz'
        };
        var header = {
            dim: [ 4, 128, 128, 5, 71 ],
            pixdim: [ -1, 2, 2, 2, 16.5 ],
            xyzt_units: [ 'mm', 'mm', 'mm', 's' ]
        };
        var events = [
            '/sub-15/func/sub-15_task-mixedeventrelatedprobe_run-01_events.tsv',
            '/sub-15/run-01_events.tsv'
        ];
        validate.NIFTI(header, testFile, jsonContents, {}, [], events, function (issues) {
            assert(issues.length === 1 && issues[0].code === 87);
=======
    it('should throw an error for _phasediff.nii files with associated (EchoTime2 - EchoTime1) less than 0.0001', function(){
        var phaseDiffJson = {
            '/sub-01/func/sub-01_ses-mri_phasediff.json': {
                "RepetitionTime": 0.4,
                "EchoTime1": 0.00515,
                "EchoTime2": 0.00519,
                "FlipAngle": 60,
            }
        };
        var phaseDiffFile = {
            name: 'sub-01_ses-mri_phasediff.nii',
            relativePath: '/sub-01/func/sub-01_ses-mri_phasediff.nii'
        };
        validate.NIFTI(null, phaseDiffFile, phaseDiffJson, {}, [], events, function (issues) {
            assert(issues[0].code === 83 && issues.length === 1);
        });
    });

    it('should throw an error for _phasediff.nii files with associated (EchoTime2 - EchoTime1) greater than 0.01', function(){
        var phaseDiffJson = {
            '/sub-01/func/sub-01_ses-mri_phasediff.json': {
                "RepetitionTime": 0.4,
                "EchoTime1": 0.00515,
                "EchoTime2": 0.1019,
                "FlipAngle": 60,
            }
        };
        var phaseDiffFile = {
            name: 'sub-01_ses-mri_phasediff.nii',
            relativePath: '/sub-01/func/sub-01_ses-mri_phasediff.nii'
        };
        validate.NIFTI(null, phaseDiffFile, phaseDiffJson, {}, [], events, function (issues) {
            assert(issues[0].code === 83 && issues.length === 1);
        });
    });

    it('should give not error for _phasediff.nii files with reasonable values of associated (EchoTime2 - EchoTime1)', function(){
        var phaseDiffJson = {
            '/sub-01/func/sub-01_ses-mri_phasediff.json': {
                "RepetitionTime": 0.4,
                "EchoTime1": 0.00515,
                "EchoTime2": 0.00819,
                "FlipAngle": 60,
            }
        };
        var phaseDiffFile = {
            name: 'sub-01_ses-mri_phasediff.nii',
            relativePath: '/sub-01/func/sub-01_ses-mri_phasediff.nii'
        };
        validate.NIFTI(null, phaseDiffFile, phaseDiffJson, {}, [], events, function (issues) {
            assert(issues.length === 0);
>>>>>>> fc566860
        });
    });

});<|MERGE_RESOLUTION|>--- conflicted
+++ resolved
@@ -168,7 +168,6 @@
         });
     });
 
-<<<<<<< HEAD
     it('SliceTiming should be the same length as the k dimension of the corresponding nifti header', function(){
         var jsonContents = {
             '/sub-15/func/sub-15_task-mixedeventrelatedprobe_run-01_bold.json': {
@@ -244,7 +243,9 @@
         ];
         validate.NIFTI(header, testFile, jsonContents, {}, [], events, function (issues) {
             assert(issues.length === 1 && issues[0].code === 87);
-=======
+        });
+    });
+    
     it('should throw an error for _phasediff.nii files with associated (EchoTime2 - EchoTime1) less than 0.0001', function(){
         var phaseDiffJson = {
             '/sub-01/func/sub-01_ses-mri_phasediff.json': {
@@ -296,7 +297,6 @@
         };
         validate.NIFTI(null, phaseDiffFile, phaseDiffJson, {}, [], events, function (issues) {
             assert(issues.length === 0);
->>>>>>> fc566860
         });
     });
 

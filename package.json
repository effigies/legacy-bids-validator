{
  "name": "bids-validator",
<<<<<<< HEAD
  "version": "0.16.1",
=======
  "version": "0.16.6",
>>>>>>> 8a10924a
  "description": "",
  "main": "index.js",
  "repository": {
    "type": "git",
    "url": "https://github.com/INCF/bids-validator.git"
  },
  "scripts": {
    "test": "./node_modules/.bin/mocha tests/",
    "npmPublish": "publish"
  },
  "bin": {
    "bids-validator": "./bin/bids-validator"
  },
  "author": "Squishymedia",
  "license": "MIT",
  "bugs": {
    "url": "https://github.com/INCF/bids-validator/issues"
  },
  "homepage": "https://github.com/INCF/bids-validator",
  "dependencies": {
    "async": "^1.2.1",
    "colors": "^1.1.0",
    "jshint": "^2.8.0",
    "nifti-js": "^1.0.0",
    "pako": "^0.2.8",
    "yargs": "^3.25.0"
  },
  "devDependencies": {
    "adm-zip": "",
    "chai": "",
    "mocha": "^2.2.5",
    "publish": "^0.5.0",
    "sync-request": "2.2.0"
  }
}<|MERGE_RESOLUTION|>--- conflicted
+++ resolved
@@ -1,10 +1,6 @@
 {
   "name": "bids-validator",
-<<<<<<< HEAD
-  "version": "0.16.1",
-=======
   "version": "0.16.6",
->>>>>>> 8a10924a
   "description": "",
   "main": "index.js",
   "repository": {

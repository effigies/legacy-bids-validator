{
  "private": true,
  "workspaces": [
    "bids-validator",
    "bids-validator-web"
  ],
  "scripts": {
    "lint": "cd ./bids-validator && ./node_modules/eslint/bin/eslint.js ./**/*.js",
    "coverage": "./node_modules/.bin/jest --coverage",
    "codecov": "./node_modules/.bin/codecov",
    "test": "node bids-validator/bin/test-submodule-exists && jest",
    "npmPublish": "cd bids-validator && publish",
    "lernaPublish": "./node_modules/.bin/lerna publish && ./tools/post_publish.sh",
    "web-dev": "cd bids-validator-web && npm run dev",
    "web-build": "cd bids-validator-web && npm run build",
    "web-start": "cd bids-validator-web && npm run build && npm start",
    "web-export": "npm run web-build && cd bids-validator-web && next export"
  },
  "jest": {
    "testEnvironment": "node",
    "transform": {
      "^.+\\.jsx?$": "babel-jest"
    }
  },
  "devDependencies": {
    "@babel/core": "^7.7.2",
    "@babel/preset-env": "^7.7.1",
<<<<<<< HEAD
    "jest": "^26.1.0",
=======
    "codecov": "^3.8.1",
    "jest": "^24.9.0",
>>>>>>> 1f50c705
    "jest-environment-node": "^24.9.0",
    "lerna": "^3.22.1"
  },
  "name": "bids-validator"
}<|MERGE_RESOLUTION|>--- conflicted
+++ resolved
@@ -25,12 +25,8 @@
   "devDependencies": {
     "@babel/core": "^7.7.2",
     "@babel/preset-env": "^7.7.1",
-<<<<<<< HEAD
     "jest": "^26.1.0",
-=======
     "codecov": "^3.8.1",
-    "jest": "^24.9.0",
->>>>>>> 1f50c705
     "jest-environment-node": "^24.9.0",
     "lerna": "^3.22.1"
   },

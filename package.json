{
  "name": "bids-validator",
<<<<<<< HEAD
  "version": "0.18.21",
=======
  "version": "0.18.22",
>>>>>>> f435a7c4
  "description": "",
  "main": "index.js",
  "repository": {
    "type": "git",
    "url": "https://github.com/INCF/bids-validator.git"
  },
  "scripts": {
    "lint": "./node_modules/eslint/bin/eslint.js ./**/*.js",
    "test": "./node_modules/.bin/mocha tests/",
    "npmPublish": "publish"
  },
  "bin": {
    "bids-validator": "./bin/bids-validator"
  },
  "author": "Squishymedia",
  "license": "MIT",
  "bugs": {
    "url": "https://github.com/INCF/bids-validator/issues"
  },
  "homepage": "https://github.com/INCF/bids-validator",
  "dependencies": {
    "async": "^1.2.1",
    "bytes": "^2.3.0",
    "cliff": "^0.1.10",
    "colors": "^1.1.0",
    "jshint": "^2.8.0",
    "nifti-js": "^1.0.0",
    "pako": "^0.2.8",
    "pluralize": "^1.2.1",
    "yargs": "^3.25.0"
  },
  "devDependencies": {
    "adm-zip": "",
    "chai": "",
    "eslint": "^2.7.0",
    "mocha": "^2.2.5",
    "publish": "^0.5.0",
    "sync-request": "2.2.0"
  }
}<|MERGE_RESOLUTION|>--- conflicted
+++ resolved
@@ -1,10 +1,6 @@
 {
   "name": "bids-validator",
-<<<<<<< HEAD
-  "version": "0.18.21",
-=======
   "version": "0.18.22",
->>>>>>> f435a7c4
   "description": "",
   "main": "index.js",
   "repository": {

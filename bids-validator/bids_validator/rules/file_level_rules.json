--- conflicted
+++ resolved
@@ -575,10 +575,6 @@
   },
   "microscopy_photo": {
     "regexp": "^[\\/\\\\](sub-[a-zA-Z0-9]+)[\\/\\\\](?:(ses-[a-zA-Z0-9]+)[\\/\\\\])?micr[\\/\\\\](sub-[a-zA-Z0-9]+)(?:(_ses-[a-zA-Z0-9]+))?(?:_sample-[a-zA-Z0-9]+)(?:_acq-[a-zA-Z0-9]+)?(@@@_photo_ext_@@@)$",
-<<<<<<< HEAD
-    "tokens": {
-      "@@@_photo_ext_@@@": ["_photo\\.jpg", "_photo\\.png", "_photo\\.tif"]
-=======
     "tokens":{
       "@@@_photo_ext_@@@": [
         "_photo\\.jpg",
@@ -586,7 +582,6 @@
         "_photo\\.tif",
         "_photo\\.json"
       ]
->>>>>>> d96d6ff2
     }
   },
   "microscopy_json": {

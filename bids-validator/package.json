{
  "name": "bids-validator",
  "version": "1.5.4",
  "description": "",
  "main": "index.js",
  "repository": {
    "type": "git",
    "url": "https://github.com/bids-standard/bids-validator.git"
  },
  "engines": {
    "node": ">=10.11.0"
  },
  "bin": {
    "bids-validator": "./bin/bids-validator"
  },
  "author": "Squishymedia",
  "license": "MIT",
  "bugs": {
    "url": "https://github.com/bids-standard/bids-validator/issues"
  },
  "homepage": "https://github.com/bids-standard/bids-validator",
  "dependencies": {
    "ajv": "^6.5.2",
    "aws-sdk": "^2.327.0",
    "bytes": "^3.0.0",
    "colors": "^1.3.1",
    "cross-fetch": "^2.2.2",
    "date-fns": "^2.7.0",
    "esm": "^3.2.25",
<<<<<<< HEAD
    "hed-validator": "^1.3.1",
=======
    "hed-validator": "^1.3.2",
>>>>>>> 8317fb56
    "ignore": "^4.0.2",
    "is-utf8": "^0.2.1",
    "jshint": "^2.9.6",
    "lerna": "^3.15.0",
    "minimatch": "3.0.4",
    "nifti-js": "^1.0.1",
    "p-limit": "^2.1.0",
    "pako": "^1.0.6",
    "path": "^0.12.7",
    "pluralize": "^7.0.0",
    "semver": "^7.3.2",
    "table": "^5.2.3",
    "yargs": "^12.0.1"
  },
  "devDependencies": {
    "adm-zip": "",
    "chai": "",
    "codecov": "^3.1.0",
    "eslint": "^5.2.0",
    "eslint-config-prettier": "^2.9.0",
    "eslint-plugin-prettier": "^2.6.2",
    "husky": "^1.0.0-rc.13",
    "lockfile": "^1.0.4",
    "npm-cli-login": "^0.0.10",
    "prettier": "^1.14.2",
    "pretty-quick": "^1.6.0",
    "sync-request": "6.0.0"
  },
  "husky": {
    "hooks": {
      "pre-commit": "pretty-quick --staged"
    }
  },
  "browser": {
    "fs": false,
    "child_process": false
  }
}<|MERGE_RESOLUTION|>--- conflicted
+++ resolved
@@ -27,11 +27,7 @@
     "cross-fetch": "^2.2.2",
     "date-fns": "^2.7.0",
     "esm": "^3.2.25",
-<<<<<<< HEAD
-    "hed-validator": "^1.3.1",
-=======
     "hed-validator": "^1.3.2",
->>>>>>> 8317fb56
     "ignore": "^4.0.2",
     "is-utf8": "^0.2.1",
     "jshint": "^2.9.6",

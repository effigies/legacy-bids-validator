import assert from 'assert'
import validate from '../index'

describe('Events', function () {
  const headers = [
    [
      {
        path: '/sub01/sub01_task-test_bold.nii.gz',
        relativePath: '/sub01/sub01_task-test_bold.nii.gz',
      },
      { dim: [4, 0, 0, 0, 10] },
    ],
  ]

  it('all files in the /stimuli folder should be included in an _events.tsv file', () => {
    // stimuli.events will have all of the
    // files included in the stim_file column of every _events.tsv file.
    // stimuli.directory will have all of the
    // files included in the /stimuli directory.
    const stimuli = {
      events: ['/stimuli/images/red-square.jpg'],
      directory: [{ relativePath: '/stimuli/images/blue-square.jpg' }],
    }
    return validate.Events.validateEvents([], stimuli, [], {}).then(
      (issues) => {
        assert.strictEqual(issues.length, 1)
        assert.strictEqual(issues[0].code, 77)
      },
    )
  })

  it('should not throw issues if all files in the /stimuli folder are included in an _events.tsv file', () => {
    const stimuli = {
      events: ['/stimuli/images/red-square.jpg'],
      directory: [{ relativePath: '/stimuli/images/red-square.jpg' }],
    }
    return validate.Events.validateEvents([], stimuli, [], {}, []).then(
      (issues) => {
        assert.deepStrictEqual(issues, [])
      },
    )
  })

  it('should throw an issue if the onset of the last event in _events.tsv is more than TR * number of volumes in corresponding nifti header', () => {
    const events = [
      {
        file: { path: '/sub01/sub01_task-test_events.tsv' },
        path: '/sub01/sub01_task-test_events.tsv',
        contents: '12\tsomething\tsomething\n',
      },
    ]
    const jsonDictionary = {
      '/sub01/sub01_task-test_bold.json': {
        RepetitionTime: 1,
      },
    }
    const jsonFiles = [
      {
        relativePath: '/sub01/sub01_task-test_events.json',
        path: '/sub01/sub01_task-test_events.json',
      },
    ]

    return validate.Events.validateEvents(
      events,
      [],
      headers,
      jsonDictionary,
      jsonFiles,
      '',
    ).then((issues) => {
      assert.strictEqual(issues.length, 1)
      assert.strictEqual(issues[0].code, 85)
    })
  })

  it('should throw an issue if the onset of the last event in _events.tsv is less than .5 * TR * number of volumes in corresponding nifti header', () => {
    const events = [
      {
        file: { path: '/sub01/sub01_task-test_events.tsv' },
        path: '/sub01/sub01_task-test_events.tsv',
        contents: '2\tsomething\tsomething\n',
      },
    ]
    const jsonDictionary = {
      '/sub01/sub01_task-test_bold.json': {
        RepetitionTime: 1,
      },
    }
    const jsonFiles = [
      {
        relativePath: '/sub01/sub01_task-test_events.json',
        path: '/sub01/sub01_task-test_events.json',
      },
    ]

    return validate.Events.validateEvents(
      events,
      [],
      headers,
      jsonDictionary,
      jsonFiles,
      '',
    ).then((issues) => {
      assert.strictEqual(issues.length, 1)
      assert.strictEqual(issues[0].code, 86)
    })
  })

  it('should not throw any issues if the onset of the last event in _events.tsv is a reasonable value', () => {
    const events = [
      {
        file: { path: '/sub01/sub01_task-test_events.tsv' },
        path: '/sub01/sub01_task-test_events.tsv',
        contents: '7\tsomething\tsomething\n',
      },
    ]
    const jsonDictionary = {
      '/sub01/sub01_task-test_bold.json': {
        RepetitionTime: 1,
      },
    }
    const jsonFiles = [
      {
        relativePath: '/sub01/sub01_task-test_events.json',
        path: '/sub01/sub01_task-test_events.json',
      },
    ]

    return validate.Events.validateEvents(
      events,
      [],
      headers,
      jsonDictionary,
      jsonFiles,
      '',
    ).then((issues) => {
      assert.deepStrictEqual(issues, [])
    })
  })

  describe('HED event strings', () => {
    const jsonFiles = [
      {
        relativePath: '/sub01/sub01_task-test_events.json',
        path: '/sub01/sub01_task-test_events.json',
      },
      {
        relativePath: '/dataset_description.json',
        path: '/dataset_description.json',
      },
    ]

    it('should not throw an issue if the HED data is valid', () => {
      const events = [
        {
          file: { path: '/sub01/sub01_task-test_events.tsv' },
          path: '/sub01/sub01_task-test_events.tsv',
          contents:
            'onset\tduration\ttest\tHED\n' +
            '7\tsomething\tone\tSpeed/30 mph\n',
        },
      ]
      const jsonDictionary = {
        '/sub01/sub01_task-test_events.json': {
          myCodes: {
            HED: {
              one: 'Duration/5 s',
            },
          },
        },
        '/dataset_description.json': { HEDVersion: '8.0.0' },
      }

      return validate.Events.validateEvents(
        events,
        [],
        headers,
        jsonDictionary,
        jsonFiles,
        '',
      ).then((issues) => {
        assert.deepStrictEqual(issues, [])
      })
    })

    it('should throw an issue if the HED data is invalid', () => {
      const events = [
        {
          file: { path: '/sub01/sub01_task-test_events.tsv' },
          path: '/sub01/sub01_task-test_events.tsv',
          contents:
            'onset\tduration\ttest\tHED\n' +
            '7\tsomething\tone\tDuration/5 s\n',
        },
      ]
      const jsonDictionary = {
        '/sub01/sub01_task-test_events.json': {
          test: {
            HED: {
              one: 'Speed/5 ms',
            },
          },
        },
        '/dataset_description.json': { HEDVersion: '8.0.0' },
      }

      return validate.Events.validateEvents(
        events,
        [],
        headers,
        jsonDictionary,
        jsonFiles,
        '',
      ).then((issues) => {
        assert.strictEqual(issues.length, 1)
        assert.strictEqual(issues[0].code, 104)
      })
    })

    it('should properly issue warnings when appropriate', () => {
      const events = [
        {
          file: { path: '/sub01/sub01_task-test_events.tsv' },
          path: '/sub01/sub01_task-test_events.tsv',
          contents:
            'onset\tduration\ttest\tHED\n' +
            '7\tsomething\tone\tHuman/Driver\n',
        },
      ]
      const jsonDictionary = {
        '/sub01/sub01_task-test_events.json': {
          test: {
            HED: {
              one: 'Train/Maglev',
            },
          },
        },
        '/dataset_description.json': { HEDVersion: '8.0.0' },
      }

      return validate.Events.validateEvents(
        events,
        [],
        headers,
        jsonDictionary,
        jsonFiles,
        '',
<<<<<<< HEAD
      ).then((issues) => {
        assert.strictEqual(issues.length, 3)
=======
      ).then(issues => {
        assert.strictEqual(issues.length, 2)
>>>>>>> d96d6ff2
        assert.strictEqual(issues[0].code, 105)
        assert.strictEqual(issues[1].code, 105)
      })
    })
  })
})<|MERGE_RESOLUTION|>--- conflicted
+++ resolved
@@ -246,13 +246,8 @@
         jsonDictionary,
         jsonFiles,
         '',
-<<<<<<< HEAD
       ).then((issues) => {
-        assert.strictEqual(issues.length, 3)
-=======
-      ).then(issues => {
         assert.strictEqual(issues.length, 2)
->>>>>>> d96d6ff2
         assert.strictEqual(issues[0].code, 105)
         assert.strictEqual(issues[1].code, 105)
       })

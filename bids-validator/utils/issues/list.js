/**
 * Issues
 *
 * A list of all possible issues organized by
 * issue code and including severity and reason
 * agnostic to file specifics.
 */
export default {
  0: {
    key: 'INTERNAL ERROR',
    severity: 'error',
    reason: 'Internal error. SOME VALIDATION STEPS MAY NOT HAVE OCCURRED',
  },
  1: {
    key: 'NOT_INCLUDED',
    severity: 'error',
    reason:
      'Files with such naming scheme are not part of BIDS specification. This error is most commonly ' +
      'caused by typos in file names that make them not BIDS compatible. Please consult the specification and ' +
      'make sure your files are named correctly. If this is not a file naming issue (for example when including ' +
      'files not yet covered by the BIDS specification) you should include a ".bidsignore" file in your dataset (see' +
      ' https://github.com/bids-standard/bids-validator#bidsignore for details). Please ' +
      'note that derived (processed) data should be placed in /derivatives folder and source data (such as DICOMS ' +
      'or behavioural logs in proprietary formats) should be placed in the /sourcedata folder.',
  },
  2: {
    key: 'REPETITION_TIME_GREATER_THAN',
    severity: 'warning',
    reason:
      "'RepetitionTime' is greater than 100 are you sure it's expressed in seconds?",
  },
  3: {
    key: 'ECHO_TIME_GREATER_THAN',
    severity: 'warning',
    reason:
      "'EchoTime' is greater than 1 are you sure it's expressed in seconds?",
  },
  4: {
    key: 'ECHO_TIME_DIFFERENCE_GREATER_THAN',
    severity: 'warning',
    reason:
      "'EchoTimeDifference' is greater than 1 are you sure it's expressed in seconds?",
  },
  5: {
    key: 'TOTAL_READOUT_TIME_GREATER_THAN',
    severity: 'warning',
    reason:
      "'TotalReadoutTime' is greater than 10 are you sure it's expressed in seconds?",
  },
  6: {
    key: 'ECHO_TIME_NOT_DEFINED',
    severity: 'warning',
    reason:
      "You should define 'EchoTime' for this file. If you don't provide this information field map correction will not be possible.",
  },
  7: {
    key: 'PHASE_ENCODING_DIRECTION_NOT_DEFINED',
    severity: 'warning',
    reason:
      "You should define 'PhaseEncodingDirection' for this file. If you don't provide this information field map correction will not be possible.",
  },
  8: {
    key: 'EFFECTIVE_ECHO_SPACING_NOT_DEFINED',
    severity: 'warning',
    reason:
      "You should define 'EffectiveEchoSpacing' for this file. If you don't provide this information field map correction will not be possible.",
  },
  9: {
    key: 'TOTAL_READOUT_TIME_NOT_DEFINED',
    severity: 'warning',
    reason:
      "You should define 'TotalReadoutTime' for this file. If you don't provide this information field map correction using TOPUP might not be possible.",
  },
  10: {
    key: 'REPETITION_TIME_MUST_DEFINE',
    severity: 'error',
    reason: "You have to define 'RepetitionTime' for this file.",
  },
  11: {
    key: 'REPETITION_TIME_UNITS',
    severity: 'error',
    reason:
      "Repetition time was not defined in seconds, milliseconds or microseconds in the scan's header.",
  },
  12: {
    key: 'REPETITION_TIME_MISMATCH',
    severity: 'error',
    reason:
      "Repetition time did not match between the scan's header and the associated JSON metadata file.",
  },
  13: {
    key: 'SLICE_TIMING_NOT_DEFINED',
    severity: 'warning',
    reason:
      "You should define 'SliceTiming' for this file. If you don't provide this information slice time correction will not be possible.",
  },
  15: {
    key: 'ECHO_TIME1-2_NOT_DEFINED',
    severity: 'error',
    reason: "You have to define 'EchoTime1' and 'EchoTime2' for this file.",
  },
  16: {
    key: 'ECHO_TIME_MUST_DEFINE',
    severity: 'error',
    reason: "You have to define 'EchoTime' for this file.",
  },
  17: {
    key: 'UNITS_MUST_DEFINE',
    severity: 'error',
    reason: "You have to define 'Units' for this file.",
  },
  18: {
    key: 'PHASE_ENCODING_DIRECTION_MUST_DEFINE',
    severity: 'error',
    reason: "You have to define 'PhaseEncodingDirection' for this file.",
  },
  19: {
    key: 'TOTAL_READOUT_TIME_MUST_DEFINE',
    severity: 'error',
    reason: "You have to define 'TotalReadoutTime' for this file.",
  },
  20: {
    key: 'EVENTS_COLUMN_ONSET',
    severity: 'error',
    reason: "First column of the events file must be named 'onset'",
  },
  21: {
    key: 'EVENTS_COLUMN_DURATION',
    severity: 'error',
    reason: "Second column of the events file must be named 'duration'",
  },
  22: {
    key: 'TSV_EQUAL_ROWS',
    severity: 'error',
    reason:
      'All rows must have the same number of columns as there are headers.',
  },
  23: {
    key: 'TSV_EMPTY_CELL',
    severity: 'error',
    reason:
      'Empty cell in TSV file detected: The proper way of labeling missing values is "n/a".',
  },
  24: {
    key: 'TSV_IMPROPER_NA',
    severity: 'warning',
    reason: 'A proper way of labeling missing values is "n/a".',
  },
  25: {
    key: 'EVENTS_TSV_MISSING',
    severity: 'warning',
    reason:
      'Task scans should have a corresponding events.tsv file. If this is a resting state scan you can ignore this warning or rename the task to include the word "rest".',
  },
  26: {
    key: 'NIFTI_HEADER_UNREADABLE',
    severity: 'error',
    reason:
      'We were unable to parse header data from this NIfTI file. Please ensure it is not corrupted or mislabeled.',
  },
  27: {
    key: 'JSON_INVALID',
    severity: 'error',
    reason: 'Not a valid JSON file.',
  },
  28: {
    key: 'GZ_NOT_GZIPPED',
    severity: 'error',
    reason: 'This file ends in the .gz extension but is not actually gzipped.',
  },
  29: {
    key: 'VOLUME_COUNT_MISMATCH',
    severity: 'error',
    reason:
      'The number of volumes in this scan does not match the number of volumes in the corresponding .bvec and .bval files.',
  },
  30: {
    key: 'BVAL_MULTIPLE_ROWS',
    severity: 'error',
    reason: '.bval files should contain exactly one row of volumes.',
  },
  31: {
    key: 'BVEC_NUMBER_ROWS',
    severity: 'error',
    reason: '.bvec files should contain exactly three rows of volumes.',
  },
  32: {
    key: 'DWI_MISSING_BVEC',
    severity: 'error',
    reason: 'DWI scans should have a corresponding .bvec file.',
  },
  33: {
    key: 'DWI_MISSING_BVAL',
    severity: 'error',
    reason: 'DWI scans should have a corresponding .bval file.',
  },
  36: {
    key: 'NIFTI_TOO_SMALL',
    severity: 'error',
    reason: 'This file is too small to contain the minimal NIfTI header.',
  },
  37: {
    key: 'INTENDED_FOR',
    severity: 'error',
    reason: "'IntendedFor' field needs to point to an existing file.",
  },
  38: {
    key: 'INCONSISTENT_SUBJECTS',
    severity: 'warning',
    reason:
      'Not all subjects contain the same files. Each subject should contain the same number of files with ' +
      'the same naming unless some files are known to be missing.',
  },
  39: {
    key: 'INCONSISTENT_PARAMETERS',
    severity: 'warning',
    reason: 'Not all subjects/sessions/runs have the same scanning parameters.',
  },
  40: {
    key: 'NIFTI_DIMENSION',
    severity: 'warning',
    reason:
      "NIfTI file's header field for dimension information blank or too short.",
  },
  41: {
    key: 'NIFTI_UNIT',
    severity: 'warning',
    reason:
      "NIfTI file's header field for unit information for x, y, z, and t dimensions empty or too short",
  },
  42: {
    key: 'NIFTI_PIXDIM',
    severity: 'warning',
    reason:
      "NIfTI file's header field for pixel dimension information empty or too short.",
  },
  43: {
    key: 'ORPHANED_SYMLINK',
    severity: 'error',
    reason:
      'This file appears to be an orphaned symlink. Make sure it correctly points to its referent.',
  },
  44: {
    key: 'FILE_READ',
    severity: 'error',
    reason:
      'We were unable to read this file. Make sure it contains data (file size > 0 kB) and is not corrupted, incorrectly named, or incorrectly symlinked.',
  },
  45: {
    key: 'SUBJECT_FOLDERS',
    severity: 'error',
    reason:
      'There are no subject folders (labeled "sub-*") in the root of this dataset.',
  },
  46: {
    key: 'BVEC_ROW_LENGTH',
    severity: 'error',
    reason:
      'Each row in a .bvec file should contain the same number of values.',
  },
  47: {
    key: 'B_FILE',
    severity: 'error',
    reason:
      '.bval and .bvec files must be single space delimited and contain only numerical values.',
  },
  48: {
    key: 'PARTICIPANT_ID_COLUMN',
    severity: 'error',
    reason:
      "Participants and phenotype .tsv files must have a 'participant_id' column.",
  },
  49: {
    key: 'PARTICIPANT_ID_MISMATCH',
    severity: 'error',
    reason:
      'Participant labels found in this dataset did not match the values in participant_id column found in the participants.tsv file.',
  },
  50: {
    key: 'TASK_NAME_MUST_DEFINE',
    severity: 'error',
    reason: "You have to define 'TaskName' for this file.",
  },
  51: {
    key: 'PHENOTYPE_SUBJECTS_MISSING',
    severity: 'error',
    reason:
      'A phenotype/ .tsv file lists subjects that were not found in the dataset.',
  },
  52: {
    key: 'STIMULUS_FILE_MISSING',
    severity: 'error',
    reason: 'A stimulus file was declared but not found in the dataset.',
  },
  53: {
    key: 'NO_T1W',
    severity: 'ignore',
    reason: 'Dataset does not contain any T1w scans.',
  },
  54: {
    key: 'BOLD_NOT_4D',
    severity: 'error',
    reason: 'Bold scans must be 4 dimensional.',
  },
  55: {
    key: 'JSON_SCHEMA_VALIDATION_ERROR',
    severity: 'error',
    reason:
      'Invalid JSON file. The file is not formatted according the schema.',
  },
  56: {
    key: 'Participants age 89 or higher',
    severity: 'warning',
    reason:
      'As per section 164.514(C) of "The De-identification Standard" under HIPAA guidelines, participants with age 89 or higher should be tagged as 89+. More information can be found at https://www.hhs.gov/hipaa/for-professionals/privacy/special-topics/de-identification/#standard',
  },
  57: {
    key: 'DATASET_DESCRIPTION_JSON_MISSING',
    severity: 'error',
    reason:
      'The compulsory file /dataset_description.json is missing. See Section 03 (Modality agnostic files) of the BIDS specification.',
  },
  58: {
    key: 'TASK_NAME_CONTAIN_ILLEGAL_CHARACTER',
    severity: 'error',
    reason:
      'Task Name contain an Illegal Character hyphen or underscore. Please edit the filename as per BIDS spec.',
  },
  59: {
    key: 'ACQ_NAME_CONTAIN_ILLEGAL_CHARACTER',
    severity: 'error',
    reason:
      'acq Name contain an Illegal Character hyphen or underscore. Please edit the filename as per BIDS spec.',
  },
  60: {
    key: 'SFORM_AND_QFORM_IN_IMAGE_HEADER_ARE_ZERO',
    severity: 'error',
    reason:
      'sform_code and qform_code in the image header are 0. The image/file will be considered invalid or assumed to be in LAS orientation.',
  },
  61: {
    key: 'QUICK_VALIDATION_FAILED',
    severity: 'error',
    reason:
      'Quick validation failed - the general folder structure does not resemble a BIDS dataset. Have you chosen the right folder (with "sub-*/" subfolders)? Check for structural/naming issues and presence of at least one subject.',
  },
  62: {
    key: 'SUBJECT_VALUE_CONTAINS_ILLEGAL_CHARACTER',
    severity: 'error',
    reason:
      'Sub label contain an Illegal Character hyphen or underscore. Please edit the filename as per BIDS spec.',
  },
  63: {
    key: 'SESSION_VALUE_CONTAINS_ILLEGAL_CHARACTER',
    severity: 'error',
    reason:
      'Ses label contain an Illegal Character hyphen or underscore. Please edit the filename as per BIDS spec.',
  },
  64: {
    key: 'SUBJECT_LABEL_IN_FILENAME_DOESNOT_MATCH_DIRECTORY',
    severity: 'error',
    reason:
      "Subject label in the filename doesn't match with the path of the file. File seems to be saved in incorrect subject directory.",
  },
  65: {
    key: 'SESSION_LABEL_IN_FILENAME_DOESNOT_MATCH_DIRECTORY',
    severity: 'error',
    reason:
      "Session label in the filename doesn't match with the path of the file. File seems to be saved in incorrect session directory.",
  },
  66: {
    key: 'SLICETIMING_VALUES_GREATOR_THAN_REPETITION_TIME',
    severity: 'error',
    reason:
      '"SliceTiming" value/s contains invalid value as it is greater than RepetitionTime.  SliceTiming values should be in seconds not milliseconds (common mistake).',
  },
  67: {
    key: 'NO_VALID_DATA_FOUND_FOR_SUBJECT',
    severity: 'error',
    reason: 'No BIDS compatible data found for at least one subject.',
  },
  68: {
    key: 'FILENAME_COLUMN',
    severity: 'error',
    reason: "_scans.tsv files must have a 'filename' column.",
  },
  70: {
    key: 'WRONG_NEW_LINE',
    severity: 'error',
    reason:
      "All TSV files must use Line Feed '\\n' characters to denote new lines. This files uses Carriage Return '\\r'.",
  },
  71: {
    key: 'MISSING_TSV_COLUMN_CHANNELS',
    severity: 'error',
    reason:
      "The column names of the channels file must begin with ['name', 'type', 'units']",
  },
  72: {
    key: 'MISSING_TSV_COLUMN_IEEG_CHANNELS',
    severity: 'error',
    reason:
      "The column names of the channels file must begin with ['name', 'type', 'units', 'low_cutoff', 'high_cutoff']",
  },
  73: {
    key: 'MISSING_TSV_COLUMN_IEEG_ELECTRODES',
    severity: 'error',
    reason:
      "The column names of the electrodes file must begin with ['name', 'x', 'y', 'z', 'size']",
  },
  74: {
    key: 'DUPLICATE_NIFTI_FILES',
    severity: 'error',
    reason: "NIfTI file exist with both '.nii' and '.nii.gz' extensions.",
  },
  75: {
    key: 'NIFTI_PIXDIM4',
    severity: 'error',
    reason: "NIfTI file's header is missing time dimension information.",
  },
  76: {
    key: 'EFFECTIVEECHOSPACING_TOO_LARGE',
    severity: 'error',
    reason: "Abnormally high value of 'EffectiveEchoSpacing'.",
  },
  77: {
    key: 'UNUSED_STIMULUS',
    severity: 'warning',
    reason:
      'There are files in the /stimuli directory that are not utilized in any _events.tsv file.',
  },
  78: {
    key: 'CHANNELS_COLUMN_SFREQ',
    severity: 'error',
    reason:
      "Fourth column of the channels file must be named 'sampling_frequency'",
  },
  79: {
    key: 'CHANNELS_COLUMN_LOWCUT',
    severity: 'error',
    reason: "Third column of the channels file must be named 'low_cutoff'",
  },
  80: {
    key: 'CHANNELS_COLUMN_HIGHCUT',
    severity: 'error',
    reason: "Third column of the channels file must be named 'high_cutoff'",
  },
  81: {
    key: 'CHANNELS_COLUMN_NOTCH',
    severity: 'error',
    reason: "Third column of the channels file must be named 'notch'",
  },
  82: {
    key: 'CUSTOM_COLUMN_WITHOUT_DESCRIPTION',
    severity: 'warning',
    reason:
      'Tabular file contains custom columns not described in a data dictionary',
  },
  83: {
    key: 'ECHOTIME1_2_DIFFERENCE_UNREASONABLE',
    severity: 'error',
    reason:
      'The value of (EchoTime2 - EchoTime1) should be within the range of 0.0001 - 0.01.',
  },
  84: {
    key: 'ACQTIME_FMT',
    severity: 'error',
    reason:
      'Entries in the "acq_time" column of _scans.tsv should be expressed in the following format YYYY-MM-DDTHH:mm:ss (year, month, day, hour (24h), minute, second; this is equivalent to the RFC3339 “date-time” format. ',
  },
  85: {
    key: 'SUSPICIOUSLY_LONG_EVENT_DESIGN',
    severity: 'warning',
    reason:
      'The onset of the last event is after the total duration of the corresponding scan. This design is suspiciously long. ',
  },
  86: {
    key: 'SUSPICIOUSLY_SHORT_EVENT_DESIGN',
    severity: 'warning',
    reason:
      'The onset of the last event is less than half the total duration of the corresponding scan. This design is suspiciously short. ',
  },
  87: {
    key: 'SLICETIMING_ELEMENTS',
    severity: 'warning',
    reason:
      "The number of elements in the SliceTiming array should match the 'k' dimension of the corresponding NIfTI volume.",
  },
  88: {
    key: 'MALFORMED_BVEC',
    severity: 'error',
    reason:
      'The contents of this .bvec file are undefined or severely malformed. ',
  },
  89: {
    key: 'MALFORMED_BVAL',
    severity: 'error',
    reason:
      'The contents of this .bval file are undefined or severely malformed. ',
  },
  90: {
    key: 'SIDECAR_WITHOUT_DATAFILE',
    severity: 'error',
    reason: 'A json sidecar file was found without a corresponding data file',
  },
  91: {
    key: '_FIELDMAP_WITHOUT_MAGNITUDE_FILE',
    severity: 'error',
    reason:
      '_fieldmap.nii[.gz] file does not have accompanying _magnitude.nii[.gz] file. ',
  },
  92: {
    key: 'MISSING_MAGNITUDE1_FILE',
    severity: 'warning',
    reason:
      'Each _phasediff.nii[.gz] file should be associated with a _magnitude1.nii[.gz] file.',
  },
  93: {
    key: 'EFFECTIVEECHOSPACING_LARGER_THAN_TOTALREADOUTTIME',
    severity: 'error',
    reason:
      'EffectiveEchoSpacing should always be smaller than TotalReadoutTime. ',
  },
  94: {
    key: 'MAGNITUDE_FILE_WITH_TOO_MANY_DIMENSIONS',
    severity: 'error',
    reason:
      '_magnitude1.nii[.gz] and _magnitude2.nii[.gz] files must have exactly three dimensions. ',
  },
  95: {
    key: 'T1W_FILE_WITH_TOO_MANY_DIMENSIONS',
    severity: 'error',
    reason: '_T1w.nii[.gz] files must have exactly three dimensions. ',
  },
  96: {
    key: 'MISSING_TSV_COLUMN_EEG_ELECTRODES',
    severity: 'error',
    reason:
      "The column names of the electrodes file must begin with ['name', 'x', 'y', 'z']",
  },
  97: {
    key: 'MISSING_SESSION',
    severity: 'warning',
    reason: 'Not all subjects contain the same sessions.',
  },
  98: {
    key: 'INACCESSIBLE_REMOTE_FILE',
    severity: 'error',
    reason:
      'This file appears to be a symlink to a remote annexed file but could not be accessed from any of the configured remotes.',
  },
  99: {
    key: 'EMPTY_FILE',
    severity: 'error',
    reason: 'Empty files not allowed.',
  },
  100: {
    key: 'BRAINVISION_LINKS_BROKEN',
    severity: 'error',
    reason:
      'Internal file pointers in BrainVision file triplet (*.eeg, *.vhdr, and *.vmrk) are broken or some files do not exist.',
  },
  101: {
    key: 'README_FILE_MISSING',
    severity: 'warning',
    reason:
      'The recommended file /README is missing. See Section 03 (Modality agnostic files) of the BIDS specification.',
  },
  102: {
    key: 'TOO_FEW_AUTHORS',
    severity: 'warning',
    reason:
      'The Authors field of dataset_description.json should contain an array of fields - with one author per field. This was triggered based on the presence of only one author field. Please ignore if all contributors are already properly listed.',
  },
  103: {
    key: 'MULTIPLE_COMMAS_IN_AUTHOR_FIELD',
    severity: 'error',
    reason:
      'The Authors field of dataset_description.json should contain an array of fields - with one author per field. This was triggered based on the presence of multiple commas in a single author field. Please ensure your authors are properly formatted.',
  },
  104: {
    key: 'HED_GENERIC_ERROR',
    severity: 'error',
    reason: 'The validation on this HED string returned an error.',
  },
  105: {
    key: 'HED_GENERIC_WARNING',
    severity: 'warning',
    reason: 'The validation on this HED string returned a warning.',
  },
  106: {
    key: 'HED_ILLEGAL_CHARACTER',
    severity: 'error',
    reason: 'This HED string contains an illegal character.',
  },
  107: {
    key: 'HED_PARENTHESES_MISMATCH',
    severity: 'error',
    reason: 'This HED string contains mismatched parentheses.',
  },
  108: {
    key: 'HED_MISSING_COMMA_AFTER_TAG',
    severity: 'error',
    reason: 'This HED string is missing a required comma after a HED tag.',
  },
  109: {
    key: 'HED_CAPITALIZATION',
    severity: 'warning',
    reason:
      'This HED string is not properly capitalized. HED tags should start with a capital letter or be in CamelCase.',
  },
  110: {
    key: 'HED_DUPLICATE_TAG_IN_SAME_GROUP_OR_TOP_LEVEL',
    severity: 'error',
    reason:
      'This HED string contains duplicate HED tags in the same group or at the top level.',
  },
  111: {
    key: 'HED_TOO_MANY_TILDES',
    severity: 'error',
    reason: 'This HED string has more than 2 tildes in the same tag group.',
  },
  112: {
    key: 'HED_MISSING_VALUE_IN_SIDECAR',
    severity: 'warning',
    reason:
      'The json sidecar does not contain this column value as a possible key to a HED string.',
  },
  113: {
    key: 'NO_AUTHORS',
    severity: 'warning',
    reason:
      'The Authors field of dataset_description.json should contain an array of fields - with one author per field. This was triggered because there are no authors, which will make DOI registration from dataset metadata impossible.',
  },
  114: {
    key: 'INCOMPLETE_DATASET',
    severity: 'error',
    reason:
      'This dataset contains remote files. If you would like to validate with remote files, use the --remoteFiles option.',
  },
  115: {
    key: 'HED_EXTRA_DELIMITER',
    severity: 'error',
    reason:
      'This HED string contains an extra delimiter. There should be no consecutive delimiters or any delimiters at the start or end of the string.',
  },
  116: {
    key: 'HED_INVALID_TAG',
    severity: 'error',
    reason:
      "This HED string contains a tag that doesn't exist in the HED schema and isn't a legal extension of a valid tag.",
  },
  117: {
    key: 'HED_MULTIPLE_UNIQUE_TAGS',
    severity: 'error',
    reason:
      'This HED string contains multiple tags with a prefix defined as unique by the HED schema.',
  },
  118: {
    key: 'HED_CHILD_REQUIRED',
    severity: 'error',
    reason:
      "This HED string contains a tag which doesn't have a child, but is required to have one by the HED schema.",
  },
  119: {
    key: 'HED_REQUIRED_PREFIX_MISSING',
    severity: 'warning',
    reason:
      'This HED string is missing a tag with a prefix required by the HED schema.',
  },
  120: {
    key: 'HED_UNIT_CLASS_DEFAULT_USED',
    severity: 'warning',
    reason:
      "This HED string contains a tag with a missing unit. The default unit for that tag's unit class was used.",
  },
  121: {
    key: 'HED_UNIT_CLASS_INVALID_UNIT',
    severity: 'error',
    reason:
      'This HED string contains a tag with a unit that is not valid for its unit class.',
  },
  122: {
    key: 'HED_EXTRA_COMMA_OR_INVALID',
    severity: 'error',
    reason:
      'This HED string contains either a tag with an extra comma or an invalid tag.',
  },
  123: {
    key: 'INVALID JSON ENCODING',
    severity: 'error',
    reason: 'JSON files must be valid utf-8.',
  },
  124: {
    key: 'INVALID_TSV_UNITS',
    severity: 'error',
    reason:
      'Units in .tsv files must be valid SI units as described in the BIDS spec Appendix V (https://bids-specification.readthedocs.io/en/stable/99-appendices/05-units.html).'
  },
<<<<<<< HEAD
  128: {
    key: 'NO_GENETIC_DATABASE',
    severity: 'error',
    reason:
      'A genetic_info.json file is present but no Database field present in Genetics object in dataset_description.json.',
=======
  125: {
    key: 'CHANNELS_COLUMN_STATUS',
    severity: 'error',
    reason:
      'Status column in channels.tsv files must contain only one of two values: good or bad. Per the BIDS spec: (https://bids-specification.readthedocs.io/en/stable/04-modality-specific-files/04-intracranial-electroencephalography.html#channels-description-_channelstsv).'
>>>>>>> b1a6ac6f
  },
}<|MERGE_RESOLUTION|>--- conflicted
+++ resolved
@@ -697,18 +697,16 @@
     reason:
       'Units in .tsv files must be valid SI units as described in the BIDS spec Appendix V (https://bids-specification.readthedocs.io/en/stable/99-appendices/05-units.html).'
   },
-<<<<<<< HEAD
+  125: {
+    key: 'CHANNELS_COLUMN_STATUS',
+    severity: 'error',
+    reason:
+      'Status column in channels.tsv files must contain only one of two values: good or bad. Per the BIDS spec: (https://bids-specification.readthedocs.io/en/stable/04-modality-specific-files/04-intracranial-electroencephalography.html#channels-description-_channelstsv).'
+  },
   128: {
     key: 'NO_GENETIC_DATABASE',
     severity: 'error',
     reason:
       'A genetic_info.json file is present but no Database field present in Genetics object in dataset_description.json.',
-=======
-  125: {
-    key: 'CHANNELS_COLUMN_STATUS',
-    severity: 'error',
-    reason:
-      'Status column in channels.tsv files must contain only one of two values: good or bad. Per the BIDS spec: (https://bids-specification.readthedocs.io/en/stable/04-modality-specific-files/04-intracranial-electroencephalography.html#channels-description-_channelstsv).'
->>>>>>> b1a6ac6f
   },
 }
--- conflicted
+++ resolved
@@ -579,7 +579,6 @@
       'The Authors field of dataset_description.json should contain an array of fields - with one author per field. This was triggered based on the presence of multiple commas in a single author field. Please ensure your authors are properly formatted.',
   },
   104: {
-<<<<<<< HEAD
     key: 'LABELING_TYPE_MUST_DEFINE',
     severity: 'error',
     reason: "You have to define 'LabelingType' for this file.",
@@ -758,7 +757,7 @@
 
   
   
-=======
+  104: {
     key: 'HED_GENERIC_ERROR',
     severity: 'error',
     reason: 'The validation on this HED string returned an error.',
@@ -911,5 +910,4 @@
     reason:
       "You should define 'HEDVersion' for this file. If you don't provide this information, the HED validation will use the latest version available.",
   }
->>>>>>> d13079c7
 }
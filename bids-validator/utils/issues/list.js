/**
 * Issues
 *
 * A list of all possible issues organized by
 * issue code and including severity and reason
 * agnostic to file specifics.
 */
export default {
  0: {
    key: 'INTERNAL ERROR',
    severity: 'error',
    reason: 'Internal error. SOME VALIDATION STEPS MAY NOT HAVE OCCURRED',
  },
  1: {
    key: 'NOT_INCLUDED',
    severity: 'error',
    reason:
      'Files with such naming scheme are not part of BIDS specification. This error is most commonly ' +
      'caused by typos in file names that make them not BIDS compatible. Please consult the specification and ' +
      'make sure your files are named correctly. If this is not a file naming issue (for example when including ' +
      'files not yet covered by the BIDS specification) you should include a ".bidsignore" file in your dataset (see' +
      ' https://github.com/bids-standard/bids-validator#bidsignore for details). Please ' +
      'note that derived (processed) data should be placed in /derivatives folder and source data (such as DICOMS ' +
      'or behavioural logs in proprietary formats) should be placed in the /sourcedata folder.',
  },
  2: {
    key: 'REPETITION_TIME_GREATER_THAN',
    severity: 'warning',
    reason:
      "'RepetitionTime' is greater than 100 are you sure it's expressed in seconds?",
  },
  3: {
    key: 'ECHO_TIME_GREATER_THAN',
    severity: 'warning',
    reason:
      "'EchoTime' is greater than 1 are you sure it's expressed in seconds?",
  },
  4: {
    key: 'ECHO_TIME_DIFFERENCE_GREATER_THAN',
    severity: 'warning',
    reason:
      "'EchoTimeDifference' is greater than 1 are you sure it's expressed in seconds?",
  },
  5: {
    key: 'TOTAL_READOUT_TIME_GREATER_THAN',
    severity: 'warning',
    reason:
      "'TotalReadoutTime' is greater than 10 are you sure it's expressed in seconds?",
  },
  6: {
    key: 'ECHO_TIME_NOT_DEFINED',
    severity: 'warning',
    reason:
      "You should define 'EchoTime' for this file. If you don't provide this information field map correction will not be possible.",
  },
  7: {
    key: 'PHASE_ENCODING_DIRECTION_NOT_DEFINED',
    severity: 'warning',
    reason:
      "You should define 'PhaseEncodingDirection' for this file. If you don't provide this information field map correction will not be possible.",
  },
  8: {
    key: 'EFFECTIVE_ECHO_SPACING_NOT_DEFINED',
    severity: 'warning',
    reason:
      "You should define 'EffectiveEchoSpacing' for this file. If you don't provide this information field map correction will not be possible.",
  },
  9: {
    key: 'TOTAL_READOUT_TIME_NOT_DEFINED',
    severity: 'warning',
    reason:
      "You should define 'TotalReadoutTime' for this file. If you don't provide this information field map correction using TOPUP might not be possible.",
  },
  10: {
    key: 'REPETITION_TIME_MUST_DEFINE',
    severity: 'error',
    reason: "You have to define 'RepetitionTime' for this file.",
  },
  11: {
    key: 'REPETITION_TIME_UNITS',
    severity: 'error',
    reason:
      "Repetition time was not defined in seconds, milliseconds or microseconds in the scan's header.",
  },
  12: {
    key: 'REPETITION_TIME_MISMATCH',
    severity: 'error',
    reason:
      "Repetition time did not match between the scan's header and the associated JSON metadata file.",
  },
  13: {
    key: 'SLICE_TIMING_NOT_DEFINED',
    severity: 'warning',
    reason:
      "You should define 'SliceTiming' for this file. If you don't provide this information slice time correction will not be possible. 'Slice Timing' is the time at which each slice was acquired within each volume (frame) of the acquisition. Slice timing is not slice order -- rather, it is a list of times containing the time (in seconds) of each slice acquisition in relation to the beginning of volume acquisition.",
  },
  15: {
    key: 'ECHO_TIME1-2_NOT_DEFINED',
    severity: 'error',
    reason: "You have to define 'EchoTime1' and 'EchoTime2' for this file.",
  },
  16: {
    key: 'ECHO_TIME_MUST_DEFINE',
    severity: 'error',
    reason: "You have to define 'EchoTime' for this file.",
  },
  17: {
    key: 'UNITS_MUST_DEFINE',
    severity: 'error',
    reason: "You have to define 'Units' for this file.",
  },
  18: {
    key: 'PHASE_ENCODING_DIRECTION_MUST_DEFINE',
    severity: 'error',
    reason: "You have to define 'PhaseEncodingDirection' for this file.",
  },
  19: {
    key: 'TOTAL_READOUT_TIME_MUST_DEFINE',
    severity: 'error',
    reason: "You have to define 'TotalReadoutTime' for this file.",
  },
  20: {
    key: 'EVENTS_COLUMN_ONSET',
    severity: 'error',
    reason: "First column of the events file must be named 'onset'",
  },
  21: {
    key: 'EVENTS_COLUMN_DURATION',
    severity: 'error',
    reason: "Second column of the events file must be named 'duration'",
  },
  22: {
    key: 'TSV_EQUAL_ROWS',
    severity: 'error',
    reason:
      'All rows must have the same number of columns as there are headers.',
  },
  23: {
    key: 'TSV_EMPTY_CELL',
    severity: 'error',
    reason:
      'Empty cell in TSV file detected: The proper way of labeling missing values is "n/a".',
  },
  24: {
    key: 'TSV_IMPROPER_NA',
    severity: 'warning',
    reason: 'A proper way of labeling missing values is "n/a".',
  },
  25: {
    key: 'EVENTS_TSV_MISSING',
    severity: 'warning',
    reason:
      'Task scans should have a corresponding events.tsv file. If this is a resting state scan you can ignore this warning or rename the task to include the word "rest".',
  },
  26: {
    key: 'NIFTI_HEADER_UNREADABLE',
    severity: 'error',
    reason:
      'We were unable to parse header data from this NIfTI file. Please ensure it is not corrupted or mislabeled.',
  },
  27: {
    key: 'JSON_INVALID',
    severity: 'error',
    reason: 'Not a valid JSON file.',
  },
  28: {
    key: 'GZ_NOT_GZIPPED',
    severity: 'error',
    reason: 'This file ends in the .gz extension but is not actually gzipped.',
  },
  29: {
    key: 'VOLUME_COUNT_MISMATCH',
    severity: 'error',
    reason:
      'The number of volumes in this scan does not match the number of volumes in the corresponding .bvec and .bval files.',
  },
  30: {
    key: 'BVAL_MULTIPLE_ROWS',
    severity: 'error',
    reason: '.bval files should contain exactly one row of volumes.',
  },
  31: {
    key: 'BVEC_NUMBER_ROWS',
    severity: 'error',
    reason: '.bvec files should contain exactly three rows of volumes.',
  },
  32: {
    key: 'DWI_MISSING_BVEC',
    severity: 'error',
    reason: 'DWI scans should have a corresponding .bvec file.',
  },
  33: {
    key: 'DWI_MISSING_BVAL',
    severity: 'error',
    reason: 'DWI scans should have a corresponding .bval file.',
  },
  36: {
    key: 'NIFTI_TOO_SMALL',
    severity: 'error',
    reason: 'This file is too small to contain the minimal NIfTI header.',
  },
  37: {
    key: 'INTENDED_FOR',
    severity: 'error',
    reason: "'IntendedFor' field needs to point to an existing file.",
  },
  38: {
    key: 'INCONSISTENT_SUBJECTS',
    severity: 'warning',
    reason:
      'Not all subjects contain the same files. Each subject should contain the same number of files with ' +
      'the same naming unless some files are known to be missing.',
  },
  39: {
    key: 'INCONSISTENT_PARAMETERS',
    severity: 'warning',
    reason: 'Not all subjects/sessions/runs have the same scanning parameters.',
  },
  40: {
    key: 'NIFTI_DIMENSION',
    severity: 'warning',
    reason:
      "NIfTI file's header field for dimension information blank or too short.",
  },
  41: {
    key: 'NIFTI_UNIT',
    severity: 'warning',
    reason:
      "NIfTI file's header field for unit information for x, y, z, and t dimensions empty or too short",
  },
  42: {
    key: 'NIFTI_PIXDIM',
    severity: 'warning',
    reason:
      "NIfTI file's header field for pixel dimension information empty or too short.",
  },
  43: {
    key: 'ORPHANED_SYMLINK',
    severity: 'error',
    reason:
      'This file appears to be an orphaned symlink. Make sure it correctly points to its referent.',
  },
  44: {
    key: 'FILE_READ',
    severity: 'error',
    reason:
      'We were unable to read this file. Make sure it contains data (file size > 0 kB) and is not corrupted, incorrectly named, or incorrectly symlinked.',
  },
  45: {
    key: 'SUBJECT_FOLDERS',
    severity: 'error',
    reason:
      'There are no subject folders (labeled "sub-*") in the root of this dataset.',
  },
  46: {
    key: 'BVEC_ROW_LENGTH',
    severity: 'error',
    reason:
      'Each row in a .bvec file should contain the same number of values.',
  },
  47: {
    key: 'B_FILE',
    severity: 'error',
    reason:
      '.bval and .bvec files must be single space delimited and contain only numerical values.',
  },
  48: {
    key: 'PARTICIPANT_ID_COLUMN',
    severity: 'error',
    reason:
      "Participants and phenotype .tsv files must have a 'participant_id' column.",
  },
  49: {
    key: 'PARTICIPANT_ID_MISMATCH',
    severity: 'error',
    reason:
      'Participant labels found in this dataset did not match the values in participant_id column found in the participants.tsv file.',
  },
  50: {
    key: 'TASK_NAME_MUST_DEFINE',
    severity: 'error',
    reason: "You have to define 'TaskName' for this file.",
  },
  51: {
    key: 'PHENOTYPE_SUBJECTS_MISSING',
    severity: 'error',
    reason:
      'A phenotype/ .tsv file lists subjects that were not found in the dataset.',
  },
  52: {
    key: 'STIMULUS_FILE_MISSING',
    severity: 'error',
    reason: 'A stimulus file was declared but not found in the dataset.',
  },
  53: {
    key: 'NO_T1W',
    severity: 'ignore',
    reason: 'Dataset does not contain any T1w scans.',
  },
  54: {
    key: 'BOLD_NOT_4D',
    severity: 'error',
    reason: 'Bold scans must be 4 dimensional.',
  },
  55: {
    key: 'JSON_SCHEMA_VALIDATION_ERROR',
    severity: 'error',
    reason:
      'Invalid JSON file. The file is not formatted according the schema.',
  },
  56: {
    key: 'Participants age 89 or higher',
    severity: 'warning',
    reason:
      'As per section 164.514(C) of "The De-identification Standard" under HIPAA guidelines, participants with age 89 or higher should be tagged as 89+. More information can be found at https://www.hhs.gov/hipaa/for-professionals/privacy/special-topics/de-identification/#standard',
  },
  57: {
    key: 'DATASET_DESCRIPTION_JSON_MISSING',
    severity: 'error',
    reason:
      'The compulsory file /dataset_description.json is missing. See Section 03 (Modality agnostic files) of the BIDS specification.',
  },
  58: {
    key: 'TASK_NAME_CONTAIN_ILLEGAL_CHARACTER',
    severity: 'error',
    reason:
      'Task Name contain an Illegal Character hyphen or underscore. Please edit the filename as per BIDS spec.',
  },
  59: {
    key: 'ACQ_NAME_CONTAIN_ILLEGAL_CHARACTER',
    severity: 'error',
    reason:
      'acq Name contain an Illegal Character hyphen or underscore. Please edit the filename as per BIDS spec.',
  },
  60: {
    key: 'SFORM_AND_QFORM_IN_IMAGE_HEADER_ARE_ZERO',
    severity: 'error',
    reason:
      'sform_code and qform_code in the image header are 0. The image/file will be considered invalid or assumed to be in LAS orientation.',
  },
  61: {
    key: 'QUICK_VALIDATION_FAILED',
    severity: 'error',
    reason:
      'Quick validation failed - the general folder structure does not resemble a BIDS dataset. Have you chosen the right folder (with "sub-*/" subfolders)? Check for structural/naming issues and presence of at least one subject.',
  },
  62: {
    key: 'SUBJECT_VALUE_CONTAINS_ILLEGAL_CHARACTER',
    severity: 'error',
    reason:
      'Sub label contain an Illegal Character hyphen or underscore. Please edit the filename as per BIDS spec.',
  },
  63: {
    key: 'SESSION_VALUE_CONTAINS_ILLEGAL_CHARACTER',
    severity: 'error',
    reason:
      'Ses label contain an Illegal Character hyphen or underscore. Please edit the filename as per BIDS spec.',
  },
  64: {
    key: 'SUBJECT_LABEL_IN_FILENAME_DOESNOT_MATCH_DIRECTORY',
    severity: 'error',
    reason:
      "Subject label in the filename doesn't match with the path of the file. File seems to be saved in incorrect subject directory.",
  },
  65: {
    key: 'SESSION_LABEL_IN_FILENAME_DOESNOT_MATCH_DIRECTORY',
    severity: 'error',
    reason:
      "Session label in the filename doesn't match with the path of the file. File seems to be saved in incorrect session directory.",
  },
  66: {
    key: 'SLICETIMING_VALUES_GREATOR_THAN_REPETITION_TIME',
    severity: 'error',
    reason:
      '"SliceTiming" value/s contains invalid value as it is greater than RepetitionTime.  SliceTiming values should be in seconds not milliseconds (common mistake).',
  },
  67: {
    key: 'NO_VALID_DATA_FOUND_FOR_SUBJECT',
    severity: 'error',
    reason: 'No BIDS compatible data found for at least one subject.',
  },
  68: {
    key: 'FILENAME_COLUMN',
    severity: 'error',
    reason: "_scans.tsv files must have a 'filename' column.",
  },
  70: {
    key: 'WRONG_NEW_LINE',
    severity: 'error',
    reason:
      "All TSV files must use Line Feed '\\n' characters to denote new lines. This files uses Carriage Return '\\r'.",
  },
  71: {
    key: 'MISSING_TSV_COLUMN_CHANNELS',
    severity: 'error',
    reason:
      "The column names of the channels file must begin with ['name', 'type', 'units']",
  },
  72: {
    key: 'MISSING_TSV_COLUMN_IEEG_CHANNELS',
    severity: 'error',
    reason:
      "The column names of the channels file must begin with ['name', 'type', 'units', 'low_cutoff', 'high_cutoff']",
  },
  73: {
    key: 'MISSING_TSV_COLUMN_IEEG_ELECTRODES',
    severity: 'error',
    reason:
      "The column names of the electrodes file must begin with ['name', 'x', 'y', 'z', 'size']",
  },
  74: {
    key: 'DUPLICATE_NIFTI_FILES',
    severity: 'error',
    reason: "NIfTI file exist with both '.nii' and '.nii.gz' extensions.",
  },
  75: {
    key: 'NIFTI_PIXDIM4',
    severity: 'error',
    reason: "NIfTI file's header is missing time dimension information.",
  },
  76: {
    key: 'EFFECTIVEECHOSPACING_TOO_LARGE',
    severity: 'error',
    reason: "Abnormally high value of 'EffectiveEchoSpacing'.",
  },
  77: {
    key: 'UNUSED_STIMULUS',
    severity: 'warning',
    reason:
      'There are files in the /stimuli directory that are not utilized in any _events.tsv file.',
  },
  78: {
    key: 'CHANNELS_COLUMN_SFREQ',
    severity: 'error',
    reason:
      "Fourth column of the channels file must be named 'sampling_frequency'",
  },
  79: {
    key: 'CHANNELS_COLUMN_LOWCUT',
    severity: 'error',
    reason: "Third column of the channels file must be named 'low_cutoff'",
  },
  80: {
    key: 'CHANNELS_COLUMN_HIGHCUT',
    severity: 'error',
    reason: "Third column of the channels file must be named 'high_cutoff'",
  },
  81: {
    key: 'CHANNELS_COLUMN_NOTCH',
    severity: 'error',
    reason: "Third column of the channels file must be named 'notch'",
  },
  82: {
    key: 'CUSTOM_COLUMN_WITHOUT_DESCRIPTION',
    severity: 'warning',
    reason:
      'Tabular file contains custom columns not described in a data dictionary',
  },
  83: {
    key: 'ECHOTIME1_2_DIFFERENCE_UNREASONABLE',
    severity: 'error',
    reason:
      'The value of (EchoTime2 - EchoTime1) should be within the range of 0.0001 - 0.01.',
  },
  84: {
    key: 'ACQTIME_FMT',
    severity: 'error',
    reason:
      'Entries in the "acq_time" column of _scans.tsv should be expressed in the following format YYYY-MM-DDTHH:mm:ss[.000000] (year, month, day, hour (24h), minute, second, and optionally fractional second; this is equivalent to the RFC3339 "date-time" format.',
  },
  85: {
    key: 'SUSPICIOUSLY_LONG_EVENT_DESIGN',
    severity: 'warning',
    reason:
      'The onset of the last event is after the total duration of the corresponding scan. This design is suspiciously long. ',
  },
  86: {
    key: 'SUSPICIOUSLY_SHORT_EVENT_DESIGN',
    severity: 'warning',
    reason:
      'The onset of the last event is less than half the total duration of the corresponding scan. This design is suspiciously short. ',
  },
  87: {
    key: 'SLICETIMING_ELEMENTS',
    severity: 'warning',
    reason:
      "The number of elements in the SliceTiming array should match the 'k' dimension of the corresponding NIfTI volume.",
  },
  88: {
    key: 'MALFORMED_BVEC',
    severity: 'error',
    reason:
      'The contents of this .bvec file are undefined or severely malformed. ',
  },
  89: {
    key: 'MALFORMED_BVAL',
    severity: 'error',
    reason:
      'The contents of this .bval file are undefined or severely malformed. ',
  },
  90: {
    key: 'SIDECAR_WITHOUT_DATAFILE',
    severity: 'error',
    reason: 'A json sidecar file was found without a corresponding data file',
  },
  91: {
    key: '_FIELDMAP_WITHOUT_MAGNITUDE_FILE',
    severity: 'error',
    reason:
      '_fieldmap.nii[.gz] file does not have accompanying _magnitude.nii[.gz] file. ',
  },
  92: {
    key: 'MISSING_MAGNITUDE1_FILE',
    severity: 'warning',
    reason:
      'Each _phasediff.nii[.gz] file should be associated with a _magnitude1.nii[.gz] file.',
  },
  93: {
    key: 'EFFECTIVEECHOSPACING_LARGER_THAN_TOTALREADOUTTIME',
    severity: 'error',
    reason:
      'EffectiveEchoSpacing should always be smaller than TotalReadoutTime. ',
  },
  94: {
    key: 'MAGNITUDE_FILE_WITH_TOO_MANY_DIMENSIONS',
    severity: 'error',
    reason:
      '_magnitude1.nii[.gz] and _magnitude2.nii[.gz] files must have exactly three dimensions. ',
  },
  95: {
    key: 'T1W_FILE_WITH_TOO_MANY_DIMENSIONS',
    severity: 'error',
    reason: '_T1w.nii[.gz] files must have exactly three dimensions. ',
  },
  96: {
    key: 'MISSING_TSV_COLUMN_EEG_ELECTRODES',
    severity: 'error',
    reason:
      "The column names of the electrodes file must begin with ['name', 'x', 'y', 'z']",
  },
  97: {
    key: 'MISSING_SESSION',
    severity: 'warning',
    reason: 'Not all subjects contain the same sessions.',
  },
  98: {
    key: 'INACCESSIBLE_REMOTE_FILE',
    severity: 'error',
    reason:
      'This file appears to be a symlink to a remote annexed file but could not be accessed from any of the configured remotes.',
  },
  99: {
    key: 'EMPTY_FILE',
    severity: 'error',
    reason: 'Empty files not allowed.',
  },
  100: {
    key: 'BRAINVISION_LINKS_BROKEN',
    severity: 'error',
    reason:
      'Internal file pointers in BrainVision file triplet (*.eeg, *.vhdr, and *.vmrk) are broken or some files do not exist.',
  },
  101: {
    key: 'README_FILE_MISSING',
    severity: 'warning',
    reason:
      'The recommended file /README is missing. See Section 03 (Modality agnostic files) of the BIDS specification.',
  },
  102: {
    key: 'TOO_FEW_AUTHORS',
    severity: 'warning',
    reason:
      'The Authors field of dataset_description.json should contain an array of fields - with one author per field. This was triggered based on the presence of only one author field. Please ignore if all contributors are already properly listed.',
  },
  103: {
    key: 'MULTIPLE_COMMAS_IN_AUTHOR_FIELD',
    severity: 'error',
    reason:
      'The Authors field of dataset_description.json should contain an array of fields - with one author per field. This was triggered based on the presence of multiple commas in a single author field. Please ensure your authors are properly formatted.',
  },
  104: {
    key: 'HED_GENERIC_ERROR',
    severity: 'error',
    reason: 'The validation on this HED string returned an error.',
  },
  105: {
    key: 'HED_GENERIC_WARNING',
    severity: 'warning',
    reason: 'The validation on this HED string returned a warning.',
  },
  106: {
    key: 'HED_ILLEGAL_CHARACTER',
    severity: 'error',
    reason: 'This HED string contains an illegal character.',
  },
  107: {
    key: 'HED_PARENTHESES_MISMATCH',
    severity: 'error',
    reason: 'This HED string contains mismatched parentheses.',
  },
  108: {
    key: 'HED_MISSING_COMMA_AFTER_TAG',
    severity: 'error',
    reason: 'This HED string is missing a required comma after a HED tag.',
  },
  109: {
    key: 'HED_CAPITALIZATION',
    severity: 'warning',
    reason:
      'This HED string is not properly capitalized. HED tags should start with a capital letter or be in CamelCase.',
  },
  110: {
    key: 'HED_DUPLICATE_TAG_IN_SAME_GROUP_OR_TOP_LEVEL',
    severity: 'error',
    reason:
      'This HED string contains duplicate HED tags in the same group or at the top level.',
  },
  111: {
    key: 'HED_TOO_MANY_TILDES',
    severity: 'error',
    reason: 'This HED string has more than 2 tildes in the same tag group.',
  },
  112: {
    key: 'HED_MISSING_VALUE_IN_SIDECAR',
    severity: 'warning',
    reason:
      'The json sidecar does not contain this column value as a possible key to a HED string.',
  },
  113: {
    key: 'NO_AUTHORS',
    severity: 'warning',
    reason:
      'The Authors field of dataset_description.json should contain an array of fields - with one author per field. This was triggered because there are no authors, which will make DOI registration from dataset metadata impossible.',
  },
  114: {
    key: 'INCOMPLETE_DATASET',
    severity: 'error',
    reason:
      'This dataset contains remote files. If you would like to validate with remote files, use the --remoteFiles option.',
  },
  115: {
    key: 'HED_EXTRA_DELIMITER',
    severity: 'error',
    reason:
      'This HED string contains an extra delimiter. There should be no consecutive delimiters or any delimiters at the start or end of the string.',
  },
  116: {
    key: 'HED_INVALID_TAG',
    severity: 'error',
    reason:
      "This HED string contains a tag that doesn't exist in the HED schema and isn't a legal extension of a valid tag.",
  },
  117: {
    key: 'HED_MULTIPLE_UNIQUE_TAGS',
    severity: 'error',
    reason:
      'This HED string contains multiple tags with a prefix defined as unique by the HED schema.',
  },
  118: {
    key: 'HED_CHILD_REQUIRED',
    severity: 'error',
    reason:
      "This HED string contains a tag which doesn't have a child, but is required to have one by the HED schema.",
  },
  119: {
    key: 'HED_REQUIRED_PREFIX_MISSING',
    severity: 'warning',
    reason:
      'This HED string is missing a tag with a prefix required by the HED schema.',
  },
  120: {
    key: 'HED_UNIT_CLASS_DEFAULT_USED',
    severity: 'warning',
    reason:
      "This HED string contains a tag with a missing unit. The default unit for that tag's unit class was used.",
  },
  121: {
    key: 'HED_UNIT_CLASS_INVALID_UNIT',
    severity: 'error',
    reason:
      'This HED string contains a tag with a unit that is not valid for its unit class.',
  },
  122: {
    key: 'HED_EXTRA_COMMA_OR_INVALID',
    severity: 'error',
    reason:
      'This HED string contains either a tag with an extra comma or an invalid tag.',
  },
  123: {
    key: 'INVALID JSON ENCODING',
    severity: 'error',
    reason: 'JSON files must be valid utf-8.',
  },
  124: {
    key: 'INVALID_TSV_UNITS',
    severity: 'error',
    reason:
      'Units in .tsv files must be valid SI units as described in the BIDS spec Appendix V (https://bids-specification.readthedocs.io/en/stable/99-appendices/05-units.html).',
  },
  125: {
    key: 'CHANNELS_COLUMN_STATUS',
    severity: 'error',
    reason:
      'Status column in channels.tsv files must contain only one of two values: good or bad. Per the BIDS spec: (https://bids-specification.readthedocs.io/en/stable/04-modality-specific-files/04-intracranial-electroencephalography.html#channels-description-_channelstsv).',
  },
  128: {
    key: 'NO_GENETIC_DATABASE',
    severity: 'error',
    reason:
      'A genetic_info.json file is present but no Database field present in Genetics object in dataset_description.json.',
  },
  129: {
    key: 'SCANS_FILENAME_NOT_MATCH_DATASET',
    severity: 'error',
    reason:
      'The filename in scans.tsv file does not match what is present in the BIDS dataset.',
  },
  130: {
    key: 'CHANNELS_COLUMN_TYPE_UPPER_CASE',
    severity: 'error',
    reason:
      'Type column in channels.tsv files should consist of upper-case characters.',
  },
  131: {
    key: 'CHANNELS_COLUMN_TYPE',
    severity: 'error',
    reason:
      'Type column in channels.tsv files should only consist of values allowed in the specification for MEG/EEG/iEEG data.',
  },
  132: {
    key: 'HED_VERSION_NOT_DEFINED',
    severity: 'warning',
    reason:
      "You should define 'HEDVersion' for this file. If you don't provide this information, the HED validation will use the latest version available.",
  },
  133: {
    key: 'LABELING_TYPE_MUST_DEFINE',
    severity: 'error',
    reason: "You should define 'ArterialSpinLabelingType' for this file. 'ArterialSpinLabelingType' can be CASL, PCASL, PASL.",
  },
  134: {
    key: 'LABELING_DURATION_MUST_DEFINE',
    severity: 'error',
    reason: "You should define 'LabelingDuration' for this file. 'LabelingDuration' is the total duration of the labeling pulse train, in seconds, corresponding to the temporal width of the labeling bolus for `(P)CASL`. In case all control-label volumes (or deltam or CBF) have the same `LabelingDuration`, a scalar must be specified. In case the control-label volumes (or deltam or cbf) have a different `LabelingDuration`, an array of numbers must be specified, for which any `m0scan` in the timeseries has a `LabelingDuration` of zero. In case an array of numbers is provided, its length should be equal to the number of volumes specified in `*_aslcontext.tsv`. Corresponds to DICOM Tag 0018,9258 `ASL Pulse Train Duration`.",
  },
  135: {
    key: 'POST_LABELING_DELAY_MUST_DEFINE',
    severity: 'error',
    reason: "You should define 'PostLabelingDelay' for this file. 'PostLabelingDelay' is the time, in seconds, after the the end of the labeling (for (P)CASL) or middle of the labeling pulse (for PASL) until the middle of the excitation pulse applied to the imaging slab (for 3D acquisition) or first slice (for 2D acquisition). Can be a number (for a single-PLD time series) or an array of numbers (for multi-PLD and Look-Locker). In the latter case, the array of numbers contains the PLD of each volume (i.e. each 'control' and 'label') in the acquisition order. Any image within the time-series without a PLD (e.g. an 'm0scan') is indicated by a zero. Based on DICOM Tags 0018,9079 Inversion Times and 0018,0082 InversionTime.",
  },
  136: {
    key: 'BACKGROUND_SUPPRESSION_MUST_DEFINE',
    severity: 'error',
    reason: "You should define 'BackgroundSuppression' for this file. 'BackGroundSuppression' is a boolean indicating if background suppression is used.",
  },
  137: {
    key: 'VASCULAR_CRUSHING_MUST_DEFINE',
    severity: 'warning',
    reason: "It is recommended to define 'VascularCrushing' for this file. 'VascularCrushing' is a boolean value indicating if an ASL crusher method is used.",
  },
  138: {
    key: 'PULSE_SEQUENCE_DETAILS_MISSING',
    severity: 'warning',
    reason: "It is recommended to define 'PulseSequenceDetails' for this file. 'PulseSequenceDetails' is the information beyond pulse sequence type that identifies the specific pulse sequence used (for example, 'Standard Siemens Sequence distributed with the VB17 software', 'Siemens WIP ### version #.##', or 'Sequence written by X using a version compiled on MM/DD/YYYY').",
  },
  139: {
    key: '139_EMPTY',
    severity: 'warning',
    reason: ''
  },
  140: {
    key: '140_EMPTY',
    severity: 'warning',
    reason: ''
  },
  139: {
    key: '140_EMPTY',
    severity: 'warning',
    reason: ''
  },
  142: {
    key: 'LABELING_SLAB_THICKNESS_MISSING',
    severity: 'warning',
    reason: "It is recommended to define 'LabelingSlabThickness' for this file. 'LabelingSlabThickness' is the thickness of the labeling slab in millimeters. For non-selective FAIR a zero is entered. Corresponds to DICOM Tag 0018,9254 ASL Slab Thickness.",
  },
  143: {
    key: 'ACQUISITION_VOXELSIZE_MISSING',
    severity: 'warning',
    reason: "It is recommended to define 'AcquisitionVoxelSize' for this file. 'AcquisitionVoxelSize' is an array of numbers with a length of 3, in millimeters. This parameter denotes the original acquisition voxel size, excluding any inter-slice gaps and before any interpolation or resampling within reconstruction or image processing. Any point spread function effects (e.g. due to T2-blurring) that would decrease the effective resolution are not considered here.",
  },
  144: {
    key: 'BACKGROUND_SUPPRESSION_PULSE_TIME_MISSING',
    severity: 'warning',
    reason: "It is recommended to define 'BackgroundSuppressionPulseTime' for this file, when the 'BackgroundSuppression' is set to true. 'BackGroundSuppressionPulseTime' is an array of numbers containing timing, in seconds, of the background suppression pulses with respect to the start of the labeling. In case of multi-PLD with different background suppression pulse times, only the pulse time of the first PLD should be defined.",
  },
  145: {
    key: 'VASCULAR_CRUCHING_VENC_MISSING',
    severity: 'warning',
    reason: "It is recommended to define 'VascularCrushingVENC' for this file, when the 'VascularCrushing' is set to true. 'VascularCrushingVENC' is the crusher gradient strength, in centimeters per second. Specify either one number for the total time-series, or provide an array of numbers, for example when using QUASAR, using the value zero to identify volumes for which 'VascularCrushing' was turned off. Corresponds to DICOM Tag 0018,925A ASL Crusher Flow Limit.",
  },
  147: {
    key: 'PASL_BOLUS_CUT_OFF_FLAG',
    severity: 'error',
    reason: "You should define the 'BolusCutOffFlag' for this file. 'BolusCutOffFlag' is a boolean indicating if a bolus cut-off technique is used. Corresponds to DICOM Tag 0018,925C ASL Bolus Cut-off Flag.",
  },
  149: {
    key: 'PASL_BOLUS_CUT_OFF_DELAY_TIME',
    severity: 'error',
    reason: "It is required to define 'BolusCutOffDelayTime' for this file, when 'BolusCutOffFlag' is set to true. 'BolusCutOffDelayTime' is the duration between the end of the labeling and the start of the bolus cut-off saturation pulse(s), in seconds. This can be a number or array of numbers, of which the values must be non-negative and monotonically increasing, depending on the number of bolus cut-off saturation pulses. For Q2TIPS, only the values for the first and last bolus cut-off saturation pulses are provided. Based on DICOM Tag 0018,925F ASL Bolus Cut-off Delay Time.",
  },
  150: {
    key: 'PASL_BOLUS_CUT_OFF_TECHNIQUE',
    severity: 'error',
    reason: "It is required to define 'BolusCutOffTechnique' for this file, when 'BolusCutOffFlag' is set to true. 'BolusCutOffTechnique' is the name of the technique used (e.g. Q2TIPS, QUIPSS, QUIPSSII). Corresponds to DICOM Tag 0018,925E ASL Bolus Cut-off Technique.",
  },
  153: {
    key: 'M0Type_NOT_SET',
    severity: 'error',
    reason: "You should define the 'M0Type' for this file. 'M0Type' describes the presence of M0 information, as either: “Separate” when a separate `*_m0scan.nii[.gz]` is present, “Included” when an m0scan volume is contained within the current ‘*_asl.nii[.gz]’, “Estimate” when a single whole-brain M0 value is provided, or “Absent” when no specific M0 information is present.",
  },
  154: {
    key: 'M0Type_SET_INCORRECTLY',
    severity: 'error',
    reason: "M0Type was not defined correctly. If 'M0Type' is equal to included, the corresponding '*_aslcontext.tsv' should contain the 'm0scan' volume.",
  },
  155: {
    key: 'MRACQUISITIONTYPE_MUST_DEFINE',
    severity: 'error',
    reason: "You should define 'MRAcquisitionType' for this file. 'MRAcquistionType' is the type of sequence readout with possible values: `2D` or `3D`. Corresponds to DICOM Tag 0018,0023 `MR Acquisition Type`.",
  },
  156: {
    key: 'ACQUISITION_VOXELSIZE_WRONG',
    severity: 'warning',
    reason: "The 'AcquisitionVoxelSize' field length is not 3. 'AcquisitionVoxelSize' should be defined as an array of numbers with a length of 3, in millimeters. This parameter denotes the original acquisition voxel size, excluding any inter-slice gaps and before any interpolation or resampling within reconstruction or image processing. Any point spread function effects (e.g. due to T2-blurring) that would decrease the effective resolution are not considered here.",
  },
  157: {
    key: 'LABELLING_DURATION_LENGTH_NOT_MATCHING_NIFTI',
    severity: 'error',
    reason: "The number of values for 'LabelingDuration' for this file does not match the 4th dimension of the NIfTI header. 'LabelingDuration' is the total duration of the labeling pulse train, in seconds, corresponding to the temporal width of the labeling bolus for `(P)CASL`. In case all control-label volumes (or deltam or CBF) have the same `LabelingDuration`, a scalar must be specified. In case the control-label volumes (or deltam or cbf) have a different `LabelingDuration`, an array of numbers must be specified, for which any `m0scan` in the timeseries has a `LabelingDuration` of zero. In case an array of numbers is provided, its length should be equal to the number of volumes specified in `*_aslcontext.tsv`. Corresponds to DICOM Tag 0018,9258 `ASL Pulse Train Duration`.",
  },
  164: {
    key: 'ASL_MANUFACTURER_MISSING',
    severity: 'warning',
    reason: "It is recommended to define 'Manufacturer' for this file. 'Manufacturer' is the manufacturer of the equipment that produced the composite instances. Corresponds to DICOM Tag 0008, 0070 Manufacturer",
  },
  165: {
    key: 'ASLCONTEXT_TSV_NOT_CONSISTENT',
    severity: 'error',
    reason: "The number of volumes in the '*_aslcontext.tsv' for this file does not match the number of values in the NIfTI header.",
  },
  166: {
    key: 'LOOK_LOCKER_FLIP_ANGLE_MISSING',
    severity: 'error',
    reason: "You should define 'FlipAngle' for this file, in case of a LookLocker acquisition. 'FlipAngle' is the flip angle (FA) for the acquisition, specified in degrees. Corresponds to: DICOM Tag 0018, 1314 `Flip Angle`. The data type number may apply to files from any MRI modality concerned with a single value for this field, or to the files in a file collection where the value of this field is iterated using the flip entity. The data type array provides a value for each volume in a 4D dataset and should only be used when the volume timing is critical for interpretation of the data, such as in ASL or variable flip angle fMRI sequences.",
  },
  167: {
    key: 'FLIP_ANGLE_MISSING',
    severity: 'warning',
    reason: "It is recommended to define 'FlipAngle' for this file. 'FlipAngle' is the flip angle (FA) for the acquisition, specified in degrees. Corresponds to: DICOM Tag 0018, 1314 `Flip Angle`. The data type number may apply to files from any MRI modality concerned with a single value for this field, or to the files in a file collection where the value of this field is iterated using the flip entity. The data type array provides a value for each volume in a 4D dataset and should only be used when the volume timing is critical for interpretation of the data, such as in ASL or variable flip angle fMRI sequences.",
  },
  168: {
    key: 'FLIP_ANGLE_NOT_MATCHING_NIFTI',
    severity: 'error',
    reason: "The number of values for 'FlipAngle' for this file does not match the 4th dimension of the NIfTI header. 'FlipAngle' is the flip angle (FA) for the acquisition, specified in degrees. Corresponds to: DICOM Tag 0018, 1314 `Flip Angle`. The data type number may apply to files from any MRI modality concerned with a single value for this field, or to the files in a file collection where the value of this field is iterated using the flip entity. The data type array provides a value for each volume in a 4D dataset and should only be used when the volume timing is critical for interpretation of the data, such as in ASL or variable flip angle fMRI sequences.",
  },
  169: {
    key: 'LABELING_DURATION_PASL_INCONSISTENT',
    severity: 'error',
    reason: "The 'LabelingDuration' for PASL 'ArterialSpinLabelingType' can be only a numerical value put to zero or unset. 'LabelingDuration' is the total duration of the labeling pulse train, in seconds, corresponding to the temporal width of the labeling bolus for `(P)CASL`. In case all control-label volumes (or deltam or CBF) have the same `LabelingDuration`, a scalar must be specified. In case the control-label volumes (or deltam or cbf) have a different `LabelingDuration`, an array of numbers must be specified, for which any `m0scan` in the timeseries has a `LabelingDuration` of zero. In case an array of numbers is provided, its length should be equal to the number of volumes specified in `*_aslcontext.tsv`. Corresponds to DICOM Tag 0018,9258 `ASL Pulse Train Duration`.",
  },
  170: {
    key: 'CONTINOUS_RECORDING_MISSING_JSON',
    severity: 'error',
    reason:
      'Continous recording data files are required to have an associated JSON metadata file.',
  },
  171: {
    key: 'VOLUME_TIMING_MISSING_ACQUISITION_DURATION',
    severity: 'error',
    reason: "The field 'VolumeTiming' requires 'AcquisitionDuration' or 'SliceTiming' to be defined.",
  },
  172: {
    key: 'FLIP_ANGLE_NOT_MATCHING_ASLCONTEXT_TSV',
    severity: 'error',
    reason: "The number of values for 'FlipAngle' for this file does not match the number of volumes in the 'sub-<label>[_ses-<label>][_acq-<label>][_rec-<label>][_run-<index>]_aslcontext.tsv'. 'FlipAngle' is the flip angle (FA) for the acquisition, specified in degrees. Corresponds to: DICOM Tag 0018, 1314 `Flip Angle`. The data type number may apply to files from any MRI modality concerned with a single value for this field, or to the files in a file collection where the value of this field is iterated using the flip entity. The data type array provides a value for each volume in a 4D dataset and should only be used when the volume timing is critical for interpretation of the data, such as in ASL or variable flip angle fMRI sequences.",
  },
  173: {
    key: 'POST_LABELING_DELAY_NOT_MATCHING_NIFTI',
    severity: 'error',
    reason: "The number of values for 'PostLabelingDelay' for this file does not match the 4th dimension of the NIfTI header. 'PostLabelingDelay' is the time, in seconds, after the the end of the labeling (for (P)CASL) or middle of the labeling pulse (for PASL) until the middle of the excitation pulse applied to the imaging slab (for 3D acquisition) or first slice (for 2D acquisition). Can be a number (for a single-PLD time series) or an array of numbers (for multi-PLD and Look-Locker). In the latter case, the array of numbers contains the PLD of each volume (i.e. each 'control' and 'label') in the acquisition order. Any image within the time-series without a PLD (e.g. an 'm0scan') is indicated by a zero. Based on DICOM Tags 0018,9079 Inversion Times and 0018,0082 InversionTime.",
  },
  174: {
    key: 'POST_LABELING_DELAY_NOT_MATCHING_ASLCONTEXT_TSV',
    severity: 'error',
    reason: "'The number of values for PostLabelingDelay' for this file does not match the number of volumes in the 'sub-<label>[_ses-<label>][_acq-<label>][_rec-<label>][_run-<index>]_aslcontext.tsv'.'PostLabelingDelay' is the time, in seconds, after the the end of the labeling (for (P)CASL) or middle of the labeling pulse (for PASL) until the middle of the excitation pulse applied to the imaging slab (for 3D acquisition) or first slice (for 2D acquisition). Can be a number (for a single-PLD time series) or an array of numbers (for multi-PLD and Look-Locker). In the latter case, the array of numbers contains the PLD of each volume (i.e. each 'control' and 'label') in the acquisition order. Any image within the time-series without a PLD (e.g. an 'm0scan') is indicated by a zero. Based on DICOM Tags 0018,9079 Inversion Times and 0018,0082 InversionTime.",
  },
  175: {
    key: 'LABELLING_DURATION_NOT_MATCHING_ASLCONTEXT_TSV',
    severity: 'error',
    reason: "The number of values for 'LabelingDuration' for this file does not match the number of volumes in the 'sub-<label>[_ses-<label>][_acq-<label>][_rec-<label>][_run-<index>]_aslcontext.tsv'. 'LabelingDuration' is the total duration of the labeling pulse train, in seconds, corresponding to the temporal width of the labeling bolus for `(P)CASL`. In case all control-label volumes (or deltam or CBF) have the same `LabelingDuration`, a scalar must be specified. In case the control-label volumes (or deltam or cbf) have a different `LabelingDuration`, an array of numbers must be specified, for which any `m0scan` in the timeseries has a `LabelingDuration` of zero. In case an array of numbers is provided, its length should be equal to the number of volumes specified in `*_aslcontext.tsv`. Corresponds to DICOM Tag 0018,9258 `ASL Pulse Train Duration`.",
  },
  176: {
    key: 'ASLCONTEXT_TSV_INCONSISTENT',
    severity: 'error',
    reason: "In the 'sub-<label>[_ses-<label>][_acq-<label>][_rec-<label>][_run-<index>]_aslcontext.tsv', the 'volume_type' can only be filled with volumes ['cbf' ,'m0scan', 'label', 'control', 'deltam'].",
  },
  177: {
    key: 'REPETITIONTIMEPREPARATION_NOT_MATCHING_ASLCONTEXT_TSV',
    severity: 'error',
    reason: "The number of values of 'RepetitionTimePreparation' for this file does not match the number of volumes in the 'sub-<label>[_ses-<label>][_acq-<label>][_rec-<label>][_run-<index>]_aslcontext.tsv'. 'RepetitionTimePreparation' is the interval, in seconds, that it takes a preparation pulse block to re-appear at the beginning of the succeeding (essentially identical) pulse sequence block. The data type number may apply to files from any MRI modality concerned with a single value for this field. The data type array provides a value for each volume in a 4D dataset and should only be used when the volume timing is critical for interpretation of the data, such as in ASL.",
  },
  178: {
    key: 'VOLUME_TIMING_AND_REPETITION_TIME_MUTUALLY_EXCLUSIVE',
    severity: 'error',
    reason: "The fields 'VolumeTiming' and 'RepetitionTime' for this file are mutually exclusive. Choose 'RepetitionTime' when the same repetition time is used for all volumes, or 'VolumeTiming' when variable times are used.",
  },
  179: {
    key: 'BACKGROUND_SUPPRESSION_PULSE_NUMBER_MISSING',
    severity: 'warning',
    reason: "It is recommended to define 'BackgroundSuppressionNumberPulses' for this file, in case 'BackgroundSuppression' is set to true. 'BackgroundSuppressionNumberPulses' is the number of background suppression pulses used. Note that this excludes any effect of background suppression pulses applied before the labeling."
  },
  180: {
    key: 'BACKGROUND_SUPPRESSION_PULSE_NUMBER_NOT_CONSISTENT',
    severity: 'warning',
    reason: "The 'BackgroundSuppressionNumberPulses' field is not consistent with the length of 'BackgroundSuppressionPulseTime'. 'BackgroundSuppressionNumberPulses' is the number of background suppression pulses used. Note that this excludes any effect of background suppression pulses applied before the labeling.",
  },
  181: {
    key: 'TOTAL_ACQUIRED_VOLUMES_NOT_CONSISTENT',
    severity: 'warning',
    reason: "The number of values for 'TotalAcquiredVolumes' for this file does not match number of volumes in the 'sub-<label>[_ses-<label>][_acq-<label>][_rec-<label>][_run-<index>]_aslcontext.tsv'. 'TotalAcquiredVolumes' is the original number of 3D volumes acquired for each volume defined in the 'sub-<label>[_ses-<label>][_acq-<label>][_rec-<label>][_run-<index>]_aslcontext.tsv'.",
  },
  182: {
    key: 'MAGNETIC_FIELD_STRENGTH_MISSING',
    severity: 'error',
    reason: "You should define 'MagneticFieldStrength' for ths file. 'MagneticFieldStrength' is the nominal field strength of MR magnet in Tesla. Corresponds to DICOM Tag 0018,0087 'Magnetic Field Strength'.",
  },
  183: {
    key: 'SLICE_TIMING_NOT_DEFINED_2D_ASL',
    severity: 'error',
    reason: "'You should define SliceTiming', in case 'SequenceType' is set to a 2D sequence. 'SliceTiming' is the time at which each slice was acquired within each volume (frame) of the acquisition. Slice timing is not slice order -- rather, it is a list of times containing the time (in seconds) of each slice acquisition in relation to the beginning of volume acquisition. The list goes through the slices along the slice axis in the slice encoding dimension (see below). Note that to ensure the proper interpretation of the `SliceTiming` field, it is important to check if the OPTIONAL `SliceEncodingDirection` exists. In particular, if `SliceEncodingDirection` is negative, the entries in `SliceTiming` are defined in reverse order with respect to the slice axis, such that the final entry in the `SliceTiming` list is the time of acquisition of slice 0. Without this parameter slice time correction will not be possible. ",
  },
  184: {
    key: 'POST_LABELING_DELAY_GREATER',
    severity: 'warning',
    reason: "'PostLabelingDelay' is greater than 10, are you sure it's expressed in seconds? 'PostLabelingDelay' is the time, in seconds, after the the end of the labeling (for (P)CASL) or middle of the labeling pulse (for PASL) until the middle of the excitation pulse applied to the imaging slab (for 3D acquisition) or first slice (for 2D acquisition). Can be a number (for a single-PLD time series) or an array of numbers (for multi-PLD and Look-Locker). In the latter case, the array of numbers contains the PLD of each volume (i.e. each 'control' and 'label') in the acquisition order. Any image within the time-series without a PLD (e.g. an 'm0scan') is indicated by a zero. Based on DICOM Tags 0018,9079 Inversion Times and 0018,0082 InversionTime.",
  },
  186: {
    key: 'BOLUS_CUT_OFF_DELAY_TIME_GREATER',
    severity: 'warning',
    reason: "'BolusCutOffDelayTime' is greater than 10, are you sure it's expressed in seconds? 'BolusCutOffDelayTime' is duration between the end of the labeling and the start of the bolus cut-off saturation pulse(s), in seconds. This can be a number or array of numbers, of which the values must be non-negative and monotonically increasing, depending on the number of bolus cut-off saturation pulses. For Q2TIPS, only the values for the first and last bolus cut-off saturation pulses are provided. Based on DICOM Tag 0018,925F ASL Bolus Cut-off Delay Time.",
  },
  187: {
    key: 'LABELING_DURATION_GREATER',
    severity: 'warning',
    reason: "'LabelingDuration' is greater than 10, are you sure it's expressed in seconds? 'LabelingDuration' is the total duration of the labeling pulse train, in seconds, corresponding to the temporal width of the labeling bolus for `(P)CASL`. In case all control-label volumes (or deltam or CBF) have the same `LabelingDuration`, a scalar must be specified. In case the control-label volumes (or deltam or cbf) have a different `LabelingDuration`, an array of numbers must be specified, for which any `m0scan` in the timeseries has a `LabelingDuration` of zero. In case an array of numbers is provided, its length should be equal to the number of volumes specified in `*_aslcontext.tsv`. Corresponds to DICOM Tag 0018,9258 `ASL Pulse Train Duration`.",
  },
  188: {
    key: 'VOLUME_TIMING_NOT_MONOTONICALLY_INCREASING',
    severity: 'error',
    reason: "'VolumeTiming' is not monotonically increasing. 'VolumeTiming' is the time at which each volume was acquired during the acquisition, referring to the start of each readout in the ASL timeseries. Use this field instead of the 'RepetitionTime' field in the case that the ASL timeseries have a non-uniform time distance between acquired volumes. The list must have the same length as the 'sub-<label>[_ses-<label>][_acq-<label>][_rec-<label>][_run-<index>]_aslcontext.tsv', and the numbers must be non-negative and monotonically increasing. If 'VolumeTiming' is defined, this requires acquisition time (TA) to be defined via 'AcquisitionDuration'.",
  },
  189: {
    key: 'CASL_PCASL_NOT_ALLOWED_FIELDS',
    severity: 'error',
    reason: "You defined one of the not allowed fields in case of CASL or PCASL 'ArterialSpinLabelingType'. Please verify which field among 'PASLType', 'LabelingSlabThickness' 'BolusCutOffFlag', 'BolusCutOffTimingSequence', 'BolusCutOffDelayTime' and 'BolusCutOffTechnique' you have filled.",
  },
  190: {
    key: 'PASL_NOT_ALLOWED_FIELDS',
    severity: 'error',
    reason: "You defined one of the not allowed fields in case of PASL 'ArterialSpinLabelingType'." + 
            "Please verify which field among 'CASLType', 'PCASLType' 'LabelingPulseAverageGradient', 'LabelingPulseMaximumGradient', 'LabelingPulseAverageB1', 'LabelingPulseDuration', 'LabelingPulseFlipAngle', 'LabelingPulseInterval', 'LabelingDuration' you have filled.",
  },
  191: {
    key: 'PCASL_CASL_LABELING_TYPE_NOT_ALLOWED',
    severity: 'error',
    reason: "You defined either the 'CASLType' with a PCASL 'LabellingType' or the 'PCASLType' with a CASL 'LabellingType'. This is not allowed, please check that these fields are filled correctly.",
  },
  192: {
    key: 'BOLUS_CUT_OFF_DELAY_TIME_NOT_MONOTONICALLY_INCREASING',
    severity: 'error',
    reason: "'BolusCutOffDelayTime' is not monotonically increasing. 'BolusCutOffDelayTime' is the duration between the end of the labeling and the start of the bolus cut-off saturation pulse(s), in seconds. This can be a number or array of numbers, of which the values must be non-negative and monotonically increasing, depending on the number of bolus cut-off saturation pulses. For Q2TIPS, only the values for the first and last bolus cut-off saturation pulses are provided. Based on DICOM Tag 0018,925F ASL Bolus Cut-off Delay Time.",
  },
  193: {
    key: 'ECHO_TIME_NOT_DEFINED',
    severity: 'error',
    reason: "You must define 'EchoTime' for this file. 'EchoTime' is the echo time (TE) for the acquisition, specified in seconds. Corresponds to DICOM Tag 0018, 0081 Echo Time (please note that the DICOM term is in milliseconds not seconds). The data type number may apply to files from any MRI modality concerned with a single value for this field, or to the files in a file collection where the value of this field is iterated using the echo entity. The data type array provides a value for each volume in a 4D dataset and should only be used when the volume timing is critical for interpretation of the data, such as in ASL or variable echo time fMRI sequences.",
  },
   194: {
    key: 'MRACQUISITIONTYPE_MISSING',
    severity: 'warning',
    reason: "It is recommended to define 'MRAcquisitionType' for this file. 'MRAcquistionType' is the type of sequence readout with possible values: `2D` or `3D`. Corresponds to DICOM Tag 0018,0023 `MR Acquisition Type`.",
  },
    195: {
    key: 'M0ESTIMATE_NOT_DEFINED',
    severity: 'error',
    reason: "You must define 'M0Estimate' for this file, in case 'M0Type' is defined as 'Estimate'. 'M0Estimate' is a single numerical whole-brain M0 value (referring to the M0 of blood), only if obtained externally (for example retrieved from CSF in a separate measurement).",
  },
    196: {
    key: 'ECHO_TIME_NOT_CONSISTENT',
    severity: 'warning',
    reason: "The number of values for 'EchoTime' for this file does not match number of volumes in the 'sub-<label>[_ses-<label>][_acq-<label>][_rec-<label>][_run-<index>]_aslcontext.tsv'.  'EchoTime' is the echo time (TE) for the acquisition, specified in seconds. ",
  },
    197: {
    key: 'ECHO_TIME_ELEMENTS',
    severity: 'warning',
    reason: "The number of elements in the 'EchoTime' array should match the 'k' dimension of the corresponding NIfTI volume.",
  },
    198: {
    key: 'M0Type_SET_INCORRECTLY_TO_ABSENT',
    severity: 'error',
    reason:
      "You defined M0Type as 'absent' while including a separate '*_m0scan.nii[.gz]' and '*_m0scan.json', or defining the 'M0Estimate' field. This is not allowed, please check that this field are filled correctly.",
  },
    199: {
    key: 'M0Type_SET_INCORRECTLY_TO_ABSENT_IN_ASLCONTEXT',
    severity: 'error',
    reason:
      "You defined M0Type as 'absent' while including an m0scan volume within the '*_aslcontext.tsv'. This is not allowed, please check that this field are filled correctly.",
  },
    200: {
    key: 'REPETITION_TIME_PREPARATION_MISSING',
    severity: 'error',
    reason: "You must define 'RepetitionTimePreparation' for this file. 'RepetitionTimePreparation' is the interval, in seconds, that it takes a preparation pulse block to re-appear at the beginning of the succeeding (essentially identical) pulse sequence block. The data type number may apply to files from any MRI modality concerned with a single value for this field. The data type array provides a value for each volume in a 4D dataset and should only be used when the volume timing is critical for interpretation of the data, such as in ASL.",
  },
    201: {
      key: 'REPETITIONTIME_PREPARATION_NOT_CONSISTENT',
      severity: 'error',
    reason: "The number of values for 'RepetitionTimePreparation' for this file does not match the 4th dimension of the NIfTI header. 'RepetitionTimePreparation' is the interval, in seconds, that it takes a preparation pulse block to re-appear at the beginning of the succeeding (essentially identical) pulse sequence block. The data type number may apply to files from any MRI modality concerned with a single value for this field. The data type array provides a value for each volume in a 4D dataset and should only be used when the volume timing is critical for interpretation of the data, such as in ASL.",
  },
  202: {
      key: 'M0Type_SET_INCORRECTLY',
      severity: 'error',
      reason: "M0Type was not defined correctly. If 'M0Type' is equal to separate, the dataset should include a *_m0scan.nii[.gz] and *_m0scan.json file.",
  },
  203: {
    key: 'HED_WRONG_NUMBER_OF_NUMBER_SIGNS',
    severity: 'error',
    reason:
      'You must have exactly one number sign in a HED value-taking string template.',
  },
  204: {
    key: 'HED_INVALID_PARENT_NODE',
    severity: 'error',
    reason: 'You cannot use a valid HED node as a value or extension.',
  },
  205: {
    key: 'HED_NO_VALID_TAG_FOUND',
    severity: 'error',
    reason: 'No valid base node was found for this HED tag.',
  },
  206: {
    key: 'HED_EMPTY_TAG_FOUND',
    severity: 'error',
    reason: 'An empty HED tag cannot be validated.',
  },
  207: {
    key: 'HED_DUPLICATE_TAGS_IN_SCHEMA',
    severity: 'error',
    reason: 'The source HED schema is invalid as it contains duplicate tags.',
  },
  208: {
    key: 'HED_TAG_EXTENSION',
    severity: 'warning',
    reason: 'A HED tag extension was found.',
  },
  209: {
    key: 'HED_INVALID_SIDECAR_ERROR',
    severity: 'error',
    reason: 'A HED error was found in the JSON sidecar.',
  },
  210: {
    key: 'HED_INVALID_SIDECAR_WARNING',
    severity: 'warning',
    reason: 'A HED warning was found in the JSON sidecar.',
  },
  211: {
<<<<<<< HEAD
    key: 'TSV_MISSING_REQUIRED_COLUMN',
    severity: 'error',
    reason: 'A TSV file is missing a column required by a value in its JSON sidecar.'
=======
    key: 'PARTICIPANT_ID_PATTERN',
    severity: 'error',
    reason:
      'Participant_id column labels must consist of the pattern "sub-<subject_id>".',
>>>>>>> 1f50c705
  }
}<|MERGE_RESOLUTION|>--- conflicted
+++ resolved
@@ -1074,15 +1074,14 @@
     reason: 'A HED warning was found in the JSON sidecar.',
   },
   211: {
-<<<<<<< HEAD
     key: 'TSV_MISSING_REQUIRED_COLUMN',
     severity: 'error',
     reason: 'A TSV file is missing a column required by a value in its JSON sidecar.'
-=======
+  },
+  212: {
     key: 'PARTICIPANT_ID_PATTERN',
     severity: 'error',
     reason:
       'Participant_id column labels must consist of the pattern "sub-<subject_id>".',
->>>>>>> 1f50c705
   }
 }
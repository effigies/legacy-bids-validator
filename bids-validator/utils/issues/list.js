--- conflicted
+++ resolved
@@ -1120,22 +1120,21 @@
     reason: 'Inconsistent TIFF file type and extension',
   },
   228: {
-<<<<<<< HEAD
-    key: 'INCORRECT_ORDER_TSV_COLUMN_CHANNELS',
-    severity: 'error',
-    reason:
-      "The column names of the EEG channels file must be in the following order ['name', 'type', 'units']",
+    key: 'MULTIPLE_README_FILES',
+    severity: 'error',
+    reason:
+      'A BIDS dataset MUST NOT contain more than one `README` file (with or without extension) at its root directory.',
   },
   229: {
     key: 'INCORRECT_ORDER_TSV_COLUMN_CHANNELS',
     severity: 'error',
     reason:
       "The column names of the IEEG channels file must be in the following order ['name', 'type', 'units', 'low_cutoff', 'high_cutoff']",
-=======
-    key: 'MULTIPLE_README_FILES',
-    severity: 'error',
-    reason:
-      'A BIDS dataset MUST NOT contain more than one `README` file (with or without extension) at its root directory.',
->>>>>>> 54046c1e
+  },
+  230: {
+    key: 'INCORRECT_ORDER_TSV_COLUMN_CHANNELS',
+    severity: 'error',
+    reason:
+      "The column names of the EEG channels file must be in the following order ['name', 'type', 'units']",
   },
 }
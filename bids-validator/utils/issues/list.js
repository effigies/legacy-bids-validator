--- conflicted
+++ resolved
@@ -865,7 +865,6 @@
     reason:
       'You must have exactly one number sign in a HED value-taking string template.',
   },
-<<<<<<< HEAD
   171: {
     key: 'VOLUME_TIMING_MISSING_ACQUISITION_DURATION',
     severity: 'error',
@@ -1023,36 +1022,35 @@
       key: 'M0Type_SET_INCORRECTLY',
       severity: 'error',
       reason: "M0Type was not defined correctly. If 'M0Type' is equal to separate, the dataset should include a *_m0scan.nii[.gz] and *_m0scan.json file.",
-=======
-  135: {
+  },
+  203: {
     key: 'HED_INVALID_PARENT_NODE',
     severity: 'error',
     reason: 'You cannot use a valid HED node as a value or extension.',
   },
-  136: {
+  204: {
     key: 'HED_NO_VALID_TAG_FOUND',
     severity: 'error',
     reason: 'No valid base node was found for this HED tag.',
   },
-  137: {
+  205: {
     key: 'HED_EMPTY_TAG_FOUND',
     severity: 'error',
     reason: 'An empty HED tag cannot be validated.',
   },
-  138: {
+  206: {
     key: 'HED_DUPLICATE_TAGS_IN_SCHEMA',
     severity: 'error',
     reason: 'The source HED schema is invalid as it contains duplicate tags.',
   },
-  139: {
+  207: {
     key: 'HED_INVALID_SIDECAR',
     severity: 'error',
     reason: 'A HED error was found in the JSON sidecar.',
   },
-  140: {
+  208: {
     key: 'HED_TAG_EXTENSION',
     severity: 'warning',
     reason: 'A HED tag extension was found.',
->>>>>>> 1968d7de
-  },
+  }
 }
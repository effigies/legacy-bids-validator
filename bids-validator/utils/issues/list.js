--- conflicted
+++ resolved
@@ -712,18 +712,8 @@
   129: {
     key: 'SCANS_FILENAME_NOT_MATCH_DATASET',
     severity: 'error',
-<<<<<<< HEAD
     reason:
       'The filename in scans.tsv file does not match what is present in the BIDS dataset.',
-  },
-  130: {
-    key: 'HED_VERSION_NOT_DEFINED',
-    severity: 'warning',
-    reason:
-      "You should define 'HEDVersion' for this file. If you don't provide this information, the HED validation will use the latest version available.",
-  },
-=======
-    reason: 'The filename in scans.tsv file does not match what is present in the BIDS dataset.'
   },
   130: {
     key: 'CHANNELS_COLUMN_TYPE_UPPER_CASE',
@@ -734,6 +724,11 @@
     key: 'CHANNELS_COLUMN_TYPE',
     severity: 'error',
     reason: 'Type column in channels.tsv files should only consist of values allowed in the specification for MEG/EEG/iEEG data.'
+  },
+  132: {
+    key: 'HED_VERSION_NOT_DEFINED',
+    severity: 'warning',
+    reason:
+      "You should define 'HEDVersion' for this file. If you don't provide this information, the HED validation will use the latest version available.",
   }
->>>>>>> 8317fb56
 }
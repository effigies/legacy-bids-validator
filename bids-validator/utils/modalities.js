--- conflicted
+++ resolved
@@ -38,38 +38,5 @@
     }
 
     return modalities
-  },
-<<<<<<< HEAD
-
-  isCorrectModality: path => {
-    let isCorrectModality = false
-    // MRI
-    if (
-      path[0].includes('.nii') &&
-      ['anat', 'func', 'dwi', 'perf'].indexOf(path[1]) != -1
-    ) {
-      isCorrectModality = true
-    } else if (['.json', '.tsv'].some(v => path[0].includes(v))) {
-      const testPath = path[1]
-      switch (testPath) {
-        case 'meg':
-          // MEG
-          isCorrectModality = true
-          break
-        case 'eeg':
-          // EEG
-          isCorrectModality = true
-          break
-        case 'ieeg':
-          // iEEG
-          isCorrectModality = true
-          break
-        default:
-          break
-      }
-    }
-    return isCorrectModality
-  },
-=======
->>>>>>> 1968d7de
+  }
 }
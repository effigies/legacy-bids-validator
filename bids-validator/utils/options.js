<<<<<<< HEAD
var json = require('./json')
=======
import files from './files'
import json from './json'
>>>>>>> f2dd0833

let options

export default {
  /**
   * Parse
   */
  parse: function(args, callback) {
    options = args ? args : {}
    options = {
      ignoreWarnings: Boolean(options.ignoreWarnings),
      ignoreNiftiHeaders: Boolean(options.ignoreNiftiHeaders),
      ignoreSymlinks: Boolean(options.ignoreSymlinks),
      verbose: Boolean(options.verbose),
      gitTreeMode: Boolean(options.gitTreeMode),
      remoteFiles: Boolean(options.remoteFiles),
      gitRef: options.gitRef || 'HEAD',
      config: options.config || {},
    }
    if (options.config && typeof options.config !== 'boolean') {
      this.parseConfig(options.config, function(issues, config) {
        options.config = config
        callback(issues, options)
      })
    } else {
      callback(null, options)
    }
  },

  getOptions: () => {
    const readonlyOptions = Object.freeze({ ...options })
    return readonlyOptions
  },

  /**
   * Load Config
   */
  loadConfig: function(config, callback) {
    var files = require('./files')
    if (typeof config === 'string') {
      var configFile = { path: config }
      configFile.stats = files.getFileStats(configFile)
      files
        .readFile(configFile)
        .then(contents => {
          callback(null, { path: config }, contents)
        })
        .catch(issue => {
          callback([issue], { path: config }, null)
        })
    } else if (typeof config === 'object') {
      callback(null, { path: 'config' }, JSON.stringify(config))
    }
  },

  /**
   * Parse Config
   */
  parseConfig: function(config, callback) {
    this.loadConfig(config, function(issues, file, contents) {
      if (issues) {
        callback(issues, null)
      } else {
        json.parse(file, contents).then(({ issues, parsed: jsObj }) => {
          if (issues && issues.length > 0) {
            callback(issues, null)
          } else {
            const parsedConfig = {
              ignore: jsObj.ignore ? jsObj.ignore : [],
              warn: jsObj.warn ? jsObj.warn : [],
              error: jsObj.error ? jsObj.error : [],
              ignoredFiles: jsObj.ignoredFiles ? jsObj.ignoredFiles : [],
            }
            callback(null, parsedConfig)
          }
        })
      }
    })
  },
}<|MERGE_RESOLUTION|>--- conflicted
+++ resolved
@@ -1,9 +1,5 @@
-<<<<<<< HEAD
-var json = require('./json')
-=======
 import files from './files'
 import json from './json'
->>>>>>> f2dd0833
 
 let options
 
@@ -42,7 +38,7 @@
    * Load Config
    */
   loadConfig: function(config, callback) {
-    var files = require('./files')
+    // var files = require('./files')
     if (typeof config === 'string') {
       var configFile = { path: config }
       configFile.stats = files.getFileStats(configFile)

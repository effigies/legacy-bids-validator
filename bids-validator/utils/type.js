--- conflicted
+++ resolved
@@ -128,22 +128,6 @@
      * Check if the file has appropriate name for a top level file
      */
     isTopLevel: function(path) {
-<<<<<<< HEAD
-      return (
-        rootTop.test(path) ||
-        funcTop.test(path) ||
-        aslTop.test(path) ||
-        dwiTop.test(path) ||
-        anatTop.test(path) ||
-        multiDirFieldmap.test(path) ||
-        otherTopFiles.test(path) ||
-        megTop.test(path) ||
-        eegTop.test(path) ||
-        ieegTop.test(path) ||
-        petTop.test(path) ||
-        microscopyTop.test(path)
-      )
-=======
       if (bids_schema) {
         return (
           bids_schema.top_level_files.some(regex => regex.exec(path)) ||
@@ -156,7 +140,8 @@
           megTop.test(path) ||
           eegTop.test(path) ||
           ieegTop.test(path) ||
-          petTop.test(path)
+          petTop.test(path) ||
+          microscopyTop.test(path)
         )
       } else {
         return (
@@ -170,10 +155,10 @@
           megTop.test(path) ||
           eegTop.test(path) ||
           ieegTop.test(path) ||
-          petTop.test(path)
-        )
-      }
->>>>>>> abb700c7
+          petTop.test(path) ||
+          microscopyTop.test(path)
+        )
+      }
     },
 
     /**

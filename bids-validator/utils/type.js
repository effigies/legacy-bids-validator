--- conflicted
+++ resolved
@@ -351,23 +351,15 @@
     },
 
     isMicroscopy: function(path) {
-<<<<<<< HEAD
-      return conditionalMatch(microscopyData, path)
+      return (
+        conditionalMatch(microscopyData, path)
+      )
     },
 
     isMicroscopyPhoto: function(path) {
-      return conditionalMatch(microscopyPhotoData, path)
-=======
-      return (
-        conditionalMatch(microscopyData, path)
-      )
-    },
-
-    isMicroscopyPhoto: function(path) {
       return (
         conditionalMatch(microscopyPhotoData, path)
       )
->>>>>>> 4d611136
     },
 
     isMicroscopyJSON: function(path) {

--- conflicted
+++ resolved
@@ -15,26 +15,7 @@
     })
   }
   if (files.png) {
-<<<<<<< HEAD
     files.png.forEach((file) => {
-      if (!file.relativePath.includes('_photo')) {
-        let possibleJsonPath = file.relativePath.replace('.png', '.json')
-        issues = issues.concat(
-          ifJsonExist(file, possibleJsonPath, jsonContentsDict),
-        )
-      }
-    })
-  }
-  if (files.tif) {
-    files.tif.forEach((file) => {
-      if (!file.relativePath.includes('_photo')) {
-        let possibleJsonPath = file.relativePath.replace('.tif', '.json')
-        issues = issues.concat(
-          ifJsonExist(file, possibleJsonPath, jsonContentsDict),
-        )
-      }
-=======
-    files.png.forEach(file => {
       let possibleJsonPath = file.relativePath.replace('.png', '.json')
       issues = issues.concat(
         ifJsonExist(file, possibleJsonPath, jsonContentsDict, fileList),
@@ -42,7 +23,7 @@
     })
   }
   if (files.tif) {
-    files.tif.forEach(file => {
+    files.tif.forEach((file) => {
       let possibleJsonPath = file.relativePath.replace('.tif', '.json')
       issues = issues.concat(
         ifJsonExist(file, possibleJsonPath, jsonContentsDict, fileList),
@@ -50,12 +31,11 @@
     })
   }
   if (files.jpg) {
-    files.jpg.forEach(file => {
+    files.jpg.forEach((file) => {
       let possibleJsonPath = file.relativePath.replace('.jpg', '.json')
       issues = issues.concat(
         ifJsonExist(file, possibleJsonPath, jsonContentsDict, fileList),
       )
->>>>>>> d96d6ff2
     })
   }
   return issues
@@ -99,10 +79,6 @@
       return checkMatrixField(file, mergedDictionary)
     }
   }
-<<<<<<< HEAD
-
-=======
->>>>>>> d96d6ff2
   return []
 }
 

--- conflicted
+++ resolved
@@ -14,14 +14,10 @@
     "DeviceSerialNumber": { "type": "string" },
     "SoftwareVersions": { "type": "string" },
     "PowerLineFrequency": {
-<<<<<<< HEAD
-      "anyOf": [{ "type": "integer" }, { "type": "string", "pattern": "^n/a$" }]
-=======
       "anyOf": [
         { "type": "number", "exclusiveMinimum": 0},
         { "type": "string", "pattern": "^n/a$" }
       ]
->>>>>>> bc6deffd
     },
     "SamplingFrequency": { "type": "number" },
     "EEGChannelCount": { "type": "integer" },

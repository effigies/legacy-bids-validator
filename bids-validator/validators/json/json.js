import utils from '../../utils'
import Ajv from 'ajv'
const ajv = new Ajv({ allErrors: true })
ajv.addMetaSchema(require('ajv/lib/refs/json-schema-draft-06.json'))
ajv.addSchema(require('./schemas/common_definitions.json'))
const Issue = utils.issues.Issue

/**
 * JSON
 *
 * Takes a JSON file as a string and a callback
 * as arguments. And callsback with any errors
 * it finds while validating against the BIDS
 * specification.
 */
export default function(file, jsonContentsDict, callback) {
  // primary flow --------------------------------------------------------------------
  let issues = []
  const potentialSidecars = utils.files.potentialLocations(file.relativePath)
  const mergedDictionary = utils.files.generateMergedSidecarDict(
    potentialSidecars,
    jsonContentsDict,
  )
  if (mergedDictionary) {
    issues = issues.concat(checkUnits(file, mergedDictionary))
    issues = issues.concat(compareSidecarProperties(file, mergedDictionary))
  }
  callback(issues, mergedDictionary)
}

// individual checks ---------------------------------------------------------------

function checkUnits(file, sidecar) {
  let issues = []
  const schema = selectSchema(file)
  issues = issues.concat(validateSchema(file, sidecar, schema))

  issues = issues.concat(
    checkSidecarUnits(file, sidecar, { field: 'RepetitionTime', min: 100 }, 2),
  )

  issues = issues.concat(
    checkSidecarUnits(file, sidecar, { field: 'EchoTime', min: 1 }, 3),
  )
  issues = issues.concat(
    checkSidecarUnits(file, sidecar, { field: 'EchoTime1', min: 1 }, 4),
  )
  issues = issues.concat(
    checkSidecarUnits(file, sidecar, { field: 'EchoTime2', min: 1 }, 4),
  )
  issues = issues.concat(
    checkSidecarUnits(file, sidecar, { field: 'TotalReadoutTime', min: 10 }, 5),
  )

  return issues
}

const compareSidecarProperties = (file, sidecar) => {
  const issues = []

  // check that EffectiveEchoSpacing < TotalReadoutTime
  if (
    sidecar.hasOwnProperty('TotalReadoutTime') &&
    sidecar.hasOwnProperty('EffectiveEchoSpacing') &&
    sidecar['TotalReadoutTime'] < sidecar['EffectiveEchoSpacing']
  ) {
    issues.push(
      new Issue({
        file: file,
        code: 93,
      }),
    )
  }
  return issues
}

const selectSchema = file => {
  let schema = null
  if (file.name) {
    if (file.name.endsWith('participants.json')) {
      schema = require('./schemas/data_dictionary.json')
    } else if (
      file.name.endsWith('bold.json') ||
      file.name.endsWith('sbref.json')
    ) {
      schema = require('./schemas/bold.json')
    } else if (file.name.endsWith('asl.json')) {
      schema = require('./schemas/asl.json')
    } else if (file.name.endsWith('pet.json')) {
      schema = require('./schemas/pet.json')
    } else if (file.relativePath === '/dataset_description.json') {
      schema = require('./schemas/dataset_description.json')
    } else if (file.name.endsWith('meg.json')) {
      schema = require('./schemas/meg.json')
    } else if (file.name.endsWith('ieeg.json')) {
      schema = require('./schemas/ieeg.json')
    } else if (file.name.endsWith('eeg.json')) {
      schema = require('./schemas/eeg.json')
    } else if (
      file.relativePath.includes('/meg/') &&
      file.name.endsWith('coordsystem.json')
    ) {
      schema = require('./schemas/coordsystem_meg.json')
    } else if (
      file.relativePath.includes('/ieeg/') &&
      file.name.endsWith('coordsystem.json')
    ) {
      schema = require('./schemas/coordsystem_ieeg.json')
    } else if (
      file.relativePath.includes('/eeg/') &&
      file.name.endsWith('coordsystem.json')
    ) {
      schema = require('./schemas/coordsystem_eeg.json')
<<<<<<< HEAD
    } else if (
      file.relativePath.includes('/pet/') &&
      file.name.endsWith('blood.json')
    ) {
      schema = require('./schemas/pet_blood.json')
=======
    } else if (file.name.endsWith('pet.json')) {
      schema = require('./schemas/pet.json')
>>>>>>> bd850e11
    } else if (file.name.endsWith('genetic_info.json')) {
      schema = require('./schemas/genetic_info.json')
    } else if (
        file.name.endsWith('physio.json') ||
        file.name.endsWith('stim.json')
    ) {
      schema = require('./schemas/physio.json')
    } else if (file.name.endsWith('events.json')) {
      schema = require('./schemas/events.json')
    }
     else if (
       file.relativePath.includes('/pet/') &&
       file.name.endsWith('blood.json')
     ) {
       schema = require('./schemas/blood_pet.json')
     }
  }
  return schema
}

const validateSchema = (file, sidecar, schema) => {
  const issues = []
  if (schema) {
    const validate = ajv.compile(schema)
    const valid = validate(sidecar)
    if (!valid) {
      validate.errors.map(error =>
        issues.push(
          new Issue({
            file: file,
            code: 55,
            evidence: error.dataPath + ' ' + error.message,
          }),
        ),
      )
    }
  }
  return issues
}

const checkSidecarUnits = (file, sidecar, fieldObj, errCode) => {
  const issues = []
  const field = fieldObj.field
  const min = fieldObj.min
  if (sidecar.hasOwnProperty(field) && sidecar[field] > min) {
    issues.push(
      new Issue({
        code: errCode,
        file: file,
      }),
    )
  }
  return issues
}<|MERGE_RESOLUTION|>--- conflicted
+++ resolved
@@ -111,16 +111,11 @@
       file.name.endsWith('coordsystem.json')
     ) {
       schema = require('./schemas/coordsystem_eeg.json')
-<<<<<<< HEAD
     } else if (
       file.relativePath.includes('/pet/') &&
       file.name.endsWith('blood.json')
     ) {
       schema = require('./schemas/pet_blood.json')
-=======
-    } else if (file.name.endsWith('pet.json')) {
-      schema = require('./schemas/pet.json')
->>>>>>> bd850e11
     } else if (file.name.endsWith('genetic_info.json')) {
       schema = require('./schemas/genetic_info.json')
     } else if (

--- conflicted
+++ resolved
@@ -119,11 +119,8 @@
     } else if (
       file.relativePath.includes('/micr') &&
       file.name.endsWith('photo.json')
-<<<<<<< HEAD
     ) {
-=======
-      ) {
->>>>>>> 4d611136
+
       schema = require('./schemas/microscopy_photo.json')
     } else if (
       file.relativePath.includes('/meg/') &&

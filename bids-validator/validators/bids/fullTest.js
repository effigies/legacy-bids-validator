import BIDS from './obj'
import utils from '../../utils'
const Issue = utils.issues.Issue
import tsv from '../tsv'
import json from '../json'
import NIFTI from '../nifti'
import bval from '../bval'
import bvec from '../bvec'
import Events from '../events'
import { session } from '../session'
import checkAnyDataPresent from '../checkAnyDataPresent'
import headerFields from '../headerFields'
import subSesMismatchTest from './subSesMismatchTest'
import groupFileTypes from './groupFileTypes'
import subjects from './subjects'
import checkDatasetDescription from './checkDatasetDescription'
import checkReadme from './checkReadme'
import validateMisc from '../../utils/files/validateMisc'
import collectSubjectMetadata from '../../utils/summary/collectSubjectMetadata'

/**
 * Full Test
 *
 * Takes on an array of files, callback, and boolean inidicating if git-annex is used.
 * Starts the validation process for a BIDS package.
 */
const fullTest = (fileList, options, annexed, dir, callback) => {
  const self = BIDS
  self.options = options

  const jsonContentsDict = {}
  const bContentsDict = {}
  const events = []
  const stimuli = {
    events: [],
    directory: [],
  }
  const jsonFiles = []
  const headers = []
  const participants = null
  const phenotypeParticipants = []

  const tsvs = []

  const summary = utils.collectSummary(fileList, self.options)

  // remove size redundancies
  for (const key in fileList) {
    if (fileList.hasOwnProperty(key)) {
      const file = fileList[key]
      if (typeof file.stats === 'object' && file.stats.hasOwnProperty('size'))
        delete file.size
    }
  }

  // remove ignored files from list:
  Object.keys(fileList).forEach(function(key) {
    if (fileList[key].ignore) {
      delete fileList[key]
    }
  })

  self.issues = self.issues.concat(subSesMismatchTest(fileList))

  // check for illegal character in task name and acq name
  self.issues = self.issues.concat(utils.files.illegalCharacterTest(fileList))

  const files = groupFileTypes(fileList, self.options)

  // generate issues for all files that do not comply with
  // bids spec
  files.invalid.map(function(file) {
    self.issues.push(
      new Issue({
        file: file,
        evidence: file.name,
        code: 1,
      }),
    )
  })

  // check if dataset contains T1w
  if (summary.modalities.indexOf('T1w') < 0) {
    self.issues.push(
      new Issue({
        code: 53,
      }),
    )
  }

  validateMisc(files.misc)
    .then(miscIssues => {
      self.issues = self.issues.concat(miscIssues)

      // TSV validation
      return tsv.validate(
        files.tsv,
        fileList,
        tsvs,
        events,
        participants,
        phenotypeParticipants,
        stimuli,
      )
    })
    .then(({ tsvIssues, participantsTsvContent }) => {
      self.issues = self.issues.concat(tsvIssues)

      // extract metadata on participants to metadata.age and
      // return metadata on each subject from participants.tsv
      summary.subjectMetadata = collectSubjectMetadata(participantsTsvContent)
      // Bvec validation
      return bvec.validate(files.bvec, bContentsDict)
    })
    .then(bvecIssues => {
      self.issues = self.issues.concat(bvecIssues)

      // Bval validation
      return bval.validate(files.bval, bContentsDict)
    })
    .then(bvalIssues => {
      self.issues = self.issues.concat(bvalIssues)

      // Load json files and construct a contents object with field, value pairs
      return json.load(files.json, jsonFiles, jsonContentsDict)
    })
    .then(jsonLoadIssues => {
      self.issues = self.issues.concat(jsonLoadIssues)

      // Check for at least one subject
      const noSubjectIssues = subjects.atLeastOneSubject(fileList)
      self.issues = self.issues.concat(noSubjectIssues)

      // Check for datasetDescription file in the proper place
      const datasetDescriptionIssues = checkDatasetDescription(jsonContentsDict)
      self.issues = self.issues.concat(datasetDescriptionIssues)

      // Check for README file in the proper place
      const readmeIssues = checkReadme(fileList)
      self.issues = self.issues.concat(readmeIssues)

      // Validate json files and contents
      return json.validate(jsonFiles, fileList, jsonContentsDict, summary)
    })
    .then(jsonIssues => {
      self.issues = self.issues.concat(jsonIssues)
      // Nifti validation
      return NIFTI.validate(
        files.nifti,
        fileList,
        self.options,
        jsonContentsDict,
        bContentsDict,
        events,
        headers,
        annexed,
        dir,
      )
    })
    .then(niftiIssues => {
      self.issues = self.issues.concat(niftiIssues)

      // Issues related to participants not listed in the subjects list
      const participantsInSubjectsIssues = subjects.participantsInSubjects(
        participants,
        summary.subjects,
      )
      self.issues = self.issues.concat(participantsInSubjectsIssues)

      // Check for equal number of participants from ./phenotype/*.tsv and participants in dataset
      const phenotypeIssues = tsv.checkPhenotype(phenotypeParticipants, summary)
      self.issues = self.issues.concat(phenotypeIssues)

      // Validate nii header fields
      self.issues = self.issues.concat(headerFields(headers))

      // Events validation
      stimuli.directory = files.stimuli
      return Events.validateEvents(
        events,
        stimuli,
        headers,
        jsonContentsDict,
        dir,
      )
    })
    .then(eventsIssues => {
      self.issues = self.issues.concat(eventsIssues)

      // Validate custom fields in all TSVs and add any issues to the list
      self.issues = self.issues.concat(
<<<<<<< HEAD
        tsv.validateTsvColumns(tsvs, jsonContentsDict, headers),
=======
        tsv.validateTsvColumns(tsvs, jsonContentsDict)
>>>>>>> 73580bfa
      )
      // Validate continous recording files
      self.issues = self.issues.concat(tsv.validateContRec(files.contRecord, jsonContentsDict))

      // Validate session files
      self.issues = self.issues.concat(session(fileList))

      // Determine if each subject has data present
      self.issues = self.issues.concat(
        checkAnyDataPresent(fileList, summary.subjects),
      )

      // Group summary modalities
      summary.modalities = utils.modalities.group(summary.modalities)

      // Format issues
      const issues = utils.issues.format(self.issues, summary, self.options)
      callback(issues, summary)
    })
    .catch(err => {
      // take internal exceptions and push to issues
      // note: exceptions caught here may have skipped subsequent validations
      const issues = utils.issues.exceptionHandler(
        err,
        self.issues,
        summary,
        self.options,
      )
      callback(issues, summary)
    })
}

export default fullTest<|MERGE_RESOLUTION|>--- conflicted
+++ resolved
@@ -189,11 +189,7 @@
 
       // Validate custom fields in all TSVs and add any issues to the list
       self.issues = self.issues.concat(
-<<<<<<< HEAD
         tsv.validateTsvColumns(tsvs, jsonContentsDict, headers),
-=======
-        tsv.validateTsvColumns(tsvs, jsonContentsDict)
->>>>>>> 73580bfa
       )
       // Validate continous recording files
       self.issues = self.issues.concat(tsv.validateContRec(files.contRecord, jsonContentsDict))

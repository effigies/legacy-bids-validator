const Issue = require('../../utils').issues.Issue

// allowable 'type' values from the BIDS specification
const allowedMEEGTypes = [
  /* (i)EEG */
  'EEG',
  'ECOG',
  'SEEG',
  'DBS',
  'PD',
  'OTHER',
  /* physio */
  'EOG',
  'ECG',
  'EMG',
  'EYEGAZE',
  'GSR',
  'HEOG',
  'MISC',
  'PUPIL',
  'RESP',
  'TEMP',
  'VEOG',
  'PPG',
  /* system */
  'AUDIO',
  'REF',
  'SYSCLOCK',
  'TRIG',
  'ADC',
  'DAC',
  /* MEG */
  'MEGMAG',
  'MEGGRADAXIAL',
  'MEGGRADPLANAR',
  'MEGREFMAG',
  'MEGREFGRADAXIAL',
  'MEGREFGRADPLANAR',
  'MEGOTHER',
  'HLU',
  'FITERR',
<<<<<<< HEAD
  /* MOTION */
  'POS',
  'ORNT',
  'VEL',
  'GYRO',
  'ACCEL',
  'ANGACC',
  'JNTANG',
  'MAGN',
  'LATENCY',
  'MISC',
=======
  /* NIRS */
  'NIRSCWAMPLITUDE',
  'NIRSCWFLUORESCENSEAMPLITUDE',
  'NIRSCWOPTICALDENSITY',
  'NIRSCWHBO',
  'NIRSCWHBR',
  'NIRSCWMUA',
>>>>>>> 6a8beab0
]

/**
 * Checks type column in an ephys _channels.tsv file to
 * ensure its values are only in an acceptable set of values and fires off a
 * warning to the user if the characters are not all upper-case.
 * @param {string[]} rows - Each row of a tsv file to be checked.
 * @param {Object} file - File of rows being checked, used for error message if
 *     problem is found.
 * @param {Object[]} issues - Array of issue objects to add to if problem is
 *     found.
 * @returns {null} Results of this function are stored in issues.
 */
const checkTypeCol = function (rows, file, issues) {
  const header = rows[0]
  const typeColumn = header.indexOf('type')
  if (typeColumn !== -1) {
    for (let i = 1; i < rows.length; i++) {
      const line = rows[i]
      let type = line[typeColumn]

      if (type === 'n/a') {
        continue
      }
      // check type casing
      let isUpperCase = true
      if (type != type.toUpperCase()) {
        // The character is lowercase
        isUpperCase = false
      }
      // only deal with upper casing when validating for errors
      type = type.toUpperCase()

      // check if an error, or a warning is needed
      if (!allowedMEEGTypes.includes(type)) {
        issues.push(
          new Issue({
            file: file,
            evidence: line.join(', '),
            line: i + 1,
            reason:
              'the type column values should only consist of values specified for *_channels.tsv file',
            code: 131,
          }),
        )
      } else if (!isUpperCase) {
        // not upper case, then warn user to use upper-casing
        issues.push(
          new Issue({
            file: file,
            evidence: line.join(', '),
            line: i + 1,
            reason: 'the type column values upper-cased',
            code: 130,
          }),
        )
      }
    }
  }
  return
}

export default checkTypeCol<|MERGE_RESOLUTION|>--- conflicted
+++ resolved
@@ -39,7 +39,6 @@
   'MEGOTHER',
   'HLU',
   'FITERR',
-<<<<<<< HEAD
   /* MOTION */
   'POS',
   'ORNT',
@@ -51,7 +50,6 @@
   'MAGN',
   'LATENCY',
   'MISC',
-=======
   /* NIRS */
   'NIRSCWAMPLITUDE',
   'NIRSCWFLUORESCENSEAMPLITUDE',
@@ -59,7 +57,6 @@
   'NIRSCWHBO',
   'NIRSCWHBR',
   'NIRSCWMUA',
->>>>>>> 6a8beab0
 ]
 
 /**

const Issue = require('../../utils').issues.Issue

// allowable 'type' values from the BIDS specification
const allowedMEEGTypes = [
<<<<<<< HEAD
=======
  /* (i)EEG */
>>>>>>> d96d6ff2
  'EEG',
  'ECOG',
  'SEEG',
  'DBS',
  'PD',
<<<<<<< HEAD
  'OTHER', // (i)EEG
=======
  'OTHER',
  /* physio */
>>>>>>> d96d6ff2
  'EOG',
  'ECG',
  'EMG',
  'EYEGAZE',
  'GSR',
  'HEOG',
  'MISC',
  'PUPIL',
  'RESP',
  'TEMP',
  'VEOG',
<<<<<<< HEAD
  'PPG', // physio
=======
  'PPG',
  /* system */
>>>>>>> d96d6ff2
  'AUDIO',
  'REF',
  'SYSCLOCK',
  'TRIG',
  'ADC',
<<<<<<< HEAD
  'DAC', // system
=======
  'DAC',
  /* MEG */
>>>>>>> d96d6ff2
  'MEGMAG',
  'MEGGRADAXIAL',
  'MEGGRADPLANAR',
  'MEGREFMAG',
  'MEGREFGRADAXIAL',
  'MEGREFGRADPLANAR',
  'MEGOTHER',
  'HLU',
<<<<<<< HEAD
  'FITERR', // MEG
=======
  'FITERR',
>>>>>>> d96d6ff2
]

/**
 * Checks type column in an ephys _channels.tsv file to
 * ensure its values are only in an acceptable set of values and fires off a
 * warning to the user if the characters are not all upper-case.
 * @param {string[]} rows - Each row of a tsv file to be checked.
 * @param {Object} file - File of rows being checked, used for error message if
 *     problem is found.
 * @param {Object[]} issues - Array of issue objects to add to if problem is
 *     found.
 * @returns {null} Results of this function are stored in issues.
 */
<<<<<<< HEAD
const checkTypeCol = function (rows, file, issues) {
=======
const checkTypeCol = function(rows, file, issues) {
>>>>>>> d96d6ff2
  const header = rows[0]
  const typeColumn = header.indexOf('type')
  if (typeColumn !== -1) {
    for (let i = 1; i < rows.length; i++) {
      const line = rows[i]
      let type = line[typeColumn]

      if (type === 'n/a') {
        continue
      }
      // check type casing
      let isUpperCase = true
      if (type != type.toUpperCase()) {
        // The character is lowercase
        isUpperCase = false
      }
      // only deal with upper casing when validating for errors
      type = type.toUpperCase()

      // check if an error, or a warning is needed
      if (!allowedMEEGTypes.includes(type)) {
        issues.push(
          new Issue({
            file: file,
<<<<<<< HEAD
            evidence: line,
=======
            evidence: line.join(', '),
>>>>>>> d96d6ff2
            line: i + 1,
            reason:
              'the type column values should only consist of values specified for *_channels.tsv file',
            code: 131,
          }),
        )
      } else if (!isUpperCase) {
        // not upper case, then warn user to use upper-casing
        issues.push(
          new Issue({
            file: file,
<<<<<<< HEAD
            evidence: line,
=======
            evidence: line.join(', '),
>>>>>>> d96d6ff2
            line: i + 1,
            reason: 'the type column values upper-cased',
            code: 130,
          }),
        )
      }
    }
  }
  return
}

export default checkTypeCol<|MERGE_RESOLUTION|>--- conflicted
+++ resolved
@@ -2,21 +2,14 @@
 
 // allowable 'type' values from the BIDS specification
 const allowedMEEGTypes = [
-<<<<<<< HEAD
-=======
   /* (i)EEG */
->>>>>>> d96d6ff2
   'EEG',
   'ECOG',
   'SEEG',
   'DBS',
   'PD',
-<<<<<<< HEAD
-  'OTHER', // (i)EEG
-=======
   'OTHER',
   /* physio */
->>>>>>> d96d6ff2
   'EOG',
   'ECG',
   'EMG',
@@ -28,23 +21,15 @@
   'RESP',
   'TEMP',
   'VEOG',
-<<<<<<< HEAD
-  'PPG', // physio
-=======
   'PPG',
   /* system */
->>>>>>> d96d6ff2
   'AUDIO',
   'REF',
   'SYSCLOCK',
   'TRIG',
   'ADC',
-<<<<<<< HEAD
-  'DAC', // system
-=======
   'DAC',
   /* MEG */
->>>>>>> d96d6ff2
   'MEGMAG',
   'MEGGRADAXIAL',
   'MEGGRADPLANAR',
@@ -53,11 +38,7 @@
   'MEGREFGRADPLANAR',
   'MEGOTHER',
   'HLU',
-<<<<<<< HEAD
-  'FITERR', // MEG
-=======
   'FITERR',
->>>>>>> d96d6ff2
 ]
 
 /**
@@ -71,11 +52,7 @@
  *     found.
  * @returns {null} Results of this function are stored in issues.
  */
-<<<<<<< HEAD
 const checkTypeCol = function (rows, file, issues) {
-=======
-const checkTypeCol = function(rows, file, issues) {
->>>>>>> d96d6ff2
   const header = rows[0]
   const typeColumn = header.indexOf('type')
   if (typeColumn !== -1) {
@@ -100,11 +77,7 @@
         issues.push(
           new Issue({
             file: file,
-<<<<<<< HEAD
-            evidence: line,
-=======
             evidence: line.join(', '),
->>>>>>> d96d6ff2
             line: i + 1,
             reason:
               'the type column values should only consist of values specified for *_channels.tsv file',
@@ -116,11 +89,7 @@
         issues.push(
           new Issue({
             file: file,
-<<<<<<< HEAD
-            evidence: line,
-=======
             evidence: line.join(', '),
->>>>>>> d96d6ff2
             line: i + 1,
             reason: 'the type column values upper-cased',
             code: 130,

--- conflicted
+++ resolved
@@ -152,10 +152,4 @@
   })
 }
 
-<<<<<<< HEAD
-
-
-module.exports = validateTsvColumns
-=======
-export default validateTsvColumns
->>>>>>> d13079c7
+export default validateTsvColumns
--- conflicted
+++ resolved
@@ -165,16 +165,11 @@
   if (value === 'n/a') {
     return true
   }
-<<<<<<< HEAD
 
   if ("anyOf" in schemaObject) {
     return schemaObject.anyOf.some((x) =>
       schemaObjectTypeCheck(x, value, schema)
     );
-=======
-  if ('anyOf' in schemaObject) {
-    return schemaObject.anyOf.some((x) => schemaObjectTypeCheck(x, value, schema))
->>>>>>> ee2cb782
   }
   if ('enum' in schemaObject && schemaObject.enum) {
     return schemaObject.enum.some((x) => x === value)
@@ -420,13 +415,8 @@
   for (const [key, requirement] of Object.entries(rule.fields)) {
     const severity = getFieldSeverity(requirement, context)
     // @ts-expect-error
-<<<<<<< HEAD
     const keyName: string = schema.objects.metadata[key].name;
     if (severity && severity !== "ignore" && !(keyName in context.sidecar)) {
-=======
-    const keyName = schema.objects.metadata[key].name
-    if (severity && severity !== 'ignore' && !(keyName in context.sidecar)) {
->>>>>>> ee2cb782
       if (requirement.issue?.code && requirement.issue?.message) {
         context.issues.add({
           key: requirement.issue.code,

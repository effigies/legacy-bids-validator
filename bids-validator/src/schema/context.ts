--- conflicted
+++ resolved
@@ -25,12 +25,8 @@
   tree: object
   ignored: any[]
   modalities: any[]
-<<<<<<< HEAD
-  subjects: ContextDatasetSubjects[]
   hedArgs: HEDArgs
-=======
   subjects?: ContextDatasetSubjects
->>>>>>> bd302130
 
   constructor(options?: ValidatorOptions, description = {}) {
     this.dataset_description = description
@@ -38,11 +34,8 @@
     this.tree = {}
     this.ignored = []
     this.modalities = []
-<<<<<<< HEAD
-    this.subjects = [] as ContextDatasetSubjects[]
     this.hedArgs = new HEDArgs()
-=======
->>>>>>> bd302130
+
     if (options) {
       this.options = options
     }

--- conflicted
+++ resolved
@@ -106,7 +106,6 @@
   },
 };
 
-<<<<<<< HEAD
 const hedIssues: IssueDefinitionRecord = {
   HED_ERROR: {
     severity: 'error',
@@ -145,7 +144,4 @@
   109: 'HED_VERSION_NOT_DEFINED'
 }
 
-export const nonSchemaIssues = { ...filenameIssues, ...hedIssues }
-=======
-export const nonSchemaIssues = { ...filenameIssues };
->>>>>>> bd302130
+export const nonSchemaIssues = { ...filenameIssues, ...hedIssues }
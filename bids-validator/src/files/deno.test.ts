import { assertEquals, assertRejects } from '../deps/asserts.ts'
import { readAll, readerFromStreamReader } from '../deps/stream.ts'
import { dirname, basename, join } from '../deps/path.ts'
import { BIDSFileDeno, UnicodeDecodeError } from './deno.ts'
import { requestReadPermission } from '../setup/requestPermissions.ts'
import { FileIgnoreRulesDeno } from './ignore.ts'

await requestReadPermission()

// Use this file for testing file behavior
const testUrl = import.meta.url
const testPath = testUrl.slice('file://'.length)
const testDir = dirname(testPath)
const testFilename = basename(testPath)
const ignore = new FileIgnoreRulesDeno([])

Deno.test('Deno implementation of BIDSFile', async t => {
  await t.step('implements basic file properties', () => {
    const file = new BIDSFileDeno(testDir, testFilename, ignore)
    assertEquals(join(testDir, file.path), testPath)
  })
  await t.step('implements correct file size', async () => {
    const { size } = await Deno.stat(testPath)
    const file = new BIDSFileDeno(testDir, testFilename, ignore)
    assertEquals(await file.size, size)
  })
  await t.step('can be read as ReadableStream', async () => {
    const file = new BIDSFileDeno(testDir, testFilename, ignore)
    const stream = file.stream
    const streamReader = stream.getReader()
    const denoReader = readerFromStreamReader(streamReader)
    const fileBuffer = await readAll(denoReader)
    assertEquals(await file.size, fileBuffer.length)
  })
  await t.step('can be read with .text() method', async () => {
    const file = new BIDSFileDeno(testDir, testFilename, ignore)
    const text = await file.text()
    assertEquals(await file.size, text.length)
  })
  await t.step(
<<<<<<< HEAD
    'throws UnicodeDecodeError when reading a UTF-16 file with text() method',
    async () => {
      // BOM is invalid in JSON but shows up often from certain tools, so abstract handling it
      const bomDir = join(testPath, '..', '..', 'tests')
      const bomFilename = 'bom-utf16.tsv'
      const file = new BIDSFileDeno(bomDir, bomFilename, ignore)
      await assertRejects(async () => file.text(), UnicodeDecodeError)
=======
    'strips BOM characters when reading UTF-8 via .text()',
    async () => {
      // BOM is invalid in JSON but shows up often from certain tools, so abstract handling it
      const bomDir = join(testPath, '..', '..', 'tests')
      const bomFilename = 'bom-utf8.json'
      const file = new BIDSFileDeno(bomDir, bomFilename, ignore)
      const text = await file.text()
      assertEquals(text, '{\n  "example": "JSON for test suite"\n}\n')
>>>>>>> b2932b95
    },
  )
})<|MERGE_RESOLUTION|>--- conflicted
+++ resolved
@@ -38,7 +38,6 @@
     assertEquals(await file.size, text.length)
   })
   await t.step(
-<<<<<<< HEAD
     'throws UnicodeDecodeError when reading a UTF-16 file with text() method',
     async () => {
       // BOM is invalid in JSON but shows up often from certain tools, so abstract handling it
@@ -46,7 +45,8 @@
       const bomFilename = 'bom-utf16.tsv'
       const file = new BIDSFileDeno(bomDir, bomFilename, ignore)
       await assertRejects(async () => file.text(), UnicodeDecodeError)
-=======
+  })
+  await t.step(
     'strips BOM characters when reading UTF-8 via .text()',
     async () => {
       // BOM is invalid in JSON but shows up often from certain tools, so abstract handling it
@@ -55,7 +55,6 @@
       const file = new BIDSFileDeno(bomDir, bomFilename, ignore)
       const text = await file.text()
       assertEquals(text, '{\n  "example": "JSON for test suite"\n}\n')
->>>>>>> b2932b95
     },
   )
 })
--- conflicted
+++ resolved
@@ -1,9 +1,6 @@
 import { ValidatorOptions } from '../setup/options.ts'
-<<<<<<< HEAD
 import { HEDArgs } from './hed.ts'
-=======
 import { Ajv } from '../deps/ajv.ts'
->>>>>>> ccfd5db6
 
 export interface ContextDatasetSubjects {
   sub_dirs: string[]
@@ -19,12 +16,9 @@
   modalities: any[]
   subjects?: ContextDatasetSubjects
   options?: ValidatorOptions
-<<<<<<< HEAD
   hedArgs: HEDArgs
-=======
   ajv: Ajv
   sidecarKeyValidated: Set<string>
->>>>>>> ccfd5db6
 }
 export interface ContextSubjectSessions {
   ses_dirs: string[]

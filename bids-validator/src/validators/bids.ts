--- conflicted
+++ resolved
@@ -25,14 +25,10 @@
   filenameIdentify,
   filenameValidate,
   applyRules,
-<<<<<<< HEAD
   hedValidate
 ]
 
 const perDSChecks: DSCheckFunction[] = []
-=======
-]
->>>>>>> 93868abb
 
 /**
  * Full BIDS schema validation entrypoint
@@ -93,11 +89,7 @@
     }
     await context.asyncLoads()
     // Run majority of checks
-<<<<<<< HEAD
     for (const check of perContextChecks) {
-=======
-    for (const check of CHECKS) {
->>>>>>> 93868abb
       await check(schema as unknown as GenericSchema, context)
     }
     await summary.update(context)

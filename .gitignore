yarn-error.log
node_modules/
.DS_Store
npm-debug.log
.idea/
.ipynb_checkpoints
# package-lock.json
.nyc_output/
coverage/
__pycache__/
dist/
*.egg-info/
bids-validator-web/out/
bids-validator-web/.next/

# Only use global yarn.lock
bids-validator/yarn.lock
bids-validator-web/yarn.lock
<<<<<<< HEAD
.vscode/
=======

.vscode/

*.swp
>>>>>>> 556e86df
<|MERGE_RESOLUTION|>--- conflicted
+++ resolved
@@ -16,11 +16,6 @@
 # Only use global yarn.lock
 bids-validator/yarn.lock
 bids-validator-web/yarn.lock
-<<<<<<< HEAD
-.vscode/
-=======
-
 .vscode/
 
-*.swp
->>>>>>> 556e86df
+*.swp
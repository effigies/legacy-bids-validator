var files  = require('./files');
var json   = require('./json');

module.exports = {

    /**
     * Parse
     */
    parse: function (options, callback) {
        options = options ? options : {};
        options = {
            ignoreWarnings:     options.ignoreWarnings     ? true : false,
            ignoreNiftiHeaders: options.ignoreNiftiHeaders ? true : false,
            verbose:            options.verbose            ? true : false,
<<<<<<< HEAD
            bep010:             options.bep010             ? true: false,
=======
            bep006:             options.bep006             ? true : false,
>>>>>>> 1e02e812
            config:             options.config             ? options.config : {}
        };
        if (options.config && typeof options.config !== 'boolean') {
            this.parseConfig(options.config, function (issues, config) {
                options.config = config;
                callback(issues, options);
            });
        } else {
            callback(null, options);
        }
    },

    /**
     * Load Config
     */
    loadConfig: function (config, callback) {
        if (typeof config === 'string') {
            // load file
            files.readFile({path: config}, function (issue, contents) {
                if (issue) {
                    callback([issue], {path: config}, null);
                } else {
                    callback(null, {path: config}, contents);
                }
            });
        } else if (typeof config === 'object') {
            callback(null, {path: 'config'}, JSON.stringify(config));
        }
    },

    /**
     * Parse Config
     */
    parseConfig: function (config, callback) {
        this.loadConfig(config, function (issues, file, contents) {
            if (issues) {
                callback(issues, null);
            } else {
                json.parse(file, contents, function (issues, jsObj) {
                    if (issues && issues.length > 0) {
                        callback(issues, null);
                    } else {
                        var parsed = {
                            "ignore":       jsObj.ignore       ? jsObj.ignore       : [],
                            "warn":         jsObj.warn         ? jsObj.warn         : [],
                            "error":        jsObj.error        ? jsObj.error        : [],
                            "ignoredFiles": jsObj.ignoredFiles ? jsObj.ignoredFiles : []
                        };
                        callback(null, parsed);
                    }
                });
            }
        });
    }

};<|MERGE_RESOLUTION|>--- conflicted
+++ resolved
@@ -12,11 +12,8 @@
             ignoreWarnings:     options.ignoreWarnings     ? true : false,
             ignoreNiftiHeaders: options.ignoreNiftiHeaders ? true : false,
             verbose:            options.verbose            ? true : false,
-<<<<<<< HEAD
+            bep006:             options.bep006             ? true : false,
             bep010:             options.bep010             ? true: false,
-=======
-            bep006:             options.bep006             ? true : false,
->>>>>>> 1e02e812
             config:             options.config             ? options.config : {}
         };
         if (options.config && typeof options.config !== 'boolean') {

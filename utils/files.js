--- conflicted
+++ resolved
@@ -40,7 +40,7 @@
  */
 function readFile (file, callback) {
     if (fs) {
-        testFile(file, function (issue, stats) {
+        testFile(file, function (issue) {
             if (issue) {
                 callback(issue, null);
                 return;
@@ -50,27 +50,17 @@
             });
         });
     } else {
-<<<<<<< HEAD
-    	var reader = new FileReader();
-    	reader.onloadend = function (e) {
-    		if (e.target.readyState == FileReader.DONE) {
-                if (!e.target.result) {
-                    callback(new Issue({code: 41, file: file}), null);
-                    return;
-                }
-    			callback(null, e.target.result);
-    		}
-    	};
-    	reader.readAsBinaryString(file);
-=======
         var reader = new FileReader();
         reader.onloadend = function (e) {
             if (e.target.readyState == FileReader.DONE) {
-                callback(e.target.result);
+                if (!e.target.result) {
+                    callback(new Issue({code: 44, file: file}), null);
+                    return;
+                }
+                callback(null, e.target.result);
             }
         };
         reader.readAsBinaryString(file);
->>>>>>> 99a71c28
     }
 }
 
@@ -162,7 +152,7 @@
     } else {
 
         if (file.size == 0) {
-            callback({error: new Issue({code: 41, file: file})});
+            callback({error: new Issue({code: 44, file: file})});
             return;
         }
 
@@ -319,9 +309,9 @@
                 return;
             } else {
                 if (stats.isSymbolicLink()) {
-                    callback(new Issue({code: 40, file: file}), stats);
+                    callback(new Issue({code: 43, file: file}), stats);
                 } else {
-                    callback(new Issue({code: 41, file: file}), stats);
+                    callback(new Issue({code: 44, file: file}), stats);
                 }
             }
         });

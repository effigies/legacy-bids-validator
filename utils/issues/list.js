--- conflicted
+++ resolved
@@ -373,37 +373,35 @@
         severity: 'error',
         reason: "Abnormally high value of 'EffectiveEchoSpacing'."
     },
-<<<<<<< HEAD
+    77: {
+        key: 'UNUSED_STIMULUS',
+        severity: 'warning',
+        reason: 'There are files in the /stimuli directory that are not utilized in any _events.tsv file.'
+    },
+    78: {
+        key: 'CHANNELS_COLUMN_SFREQ',
+        severity: 'error',
+        reason:   "Fourth column of the channels file must be named 'sampling_frequency'"
+    },
+    79: {
+        key: 'CHANNELS_COLUMN_LOWCUT',
+        severity: 'error',
+        reason:   "Third column of the channels file must be named 'low_cutoff'"
+    },
+    80: {
+        key: 'CHANNELS_COLUMN_HIGHCUT',
+        severity: 'error',
+        reason:   "Third column of the channels file must be named 'high_cutoff'"
+    },
+    81: {
+        key: 'CHANNELS_COLUMN_NOTCH',
+        severity: 'error',
+        reason:   "Third column of the channels file must be named 'notch'"
+    },
     82: {
         key: 'TABULARFILE_WITHOUT_DATADICTIONARY',
         severity: 'warning',
         reason: "Tabular file does not have accompanying data dictionary."
-    }
-=======
-    77: {
-        key: 'UNUSED_STIMULUS',
-        severity: 'warning',
-        reason: 'There are files in the /stimuli directory that are not utilized in any _events.tsv file.'
-    },
-    78: {
-        key: 'CHANNELS_COLUMN_SFREQ',
-        severity: 'error',
-        reason:   "Fourth column of the channels file must be named 'sampling_frequency'"
-    },
-    79: {
-        key: 'CHANNELS_COLUMN_LOWCUT',
-        severity: 'error',
-        reason:   "Third column of the channels file must be named 'low_cutoff'"
-    },
-    80: {
-        key: 'CHANNELS_COLUMN_HIGHCUT',
-        severity: 'error',
-        reason:   "Third column of the channels file must be named 'high_cutoff'"
-    },
-    81: {
-        key: 'CHANNELS_COLUMN_NOTCH',
-        severity: 'error',
-        reason:   "Third column of the channels file must be named 'notch'"
     },
     83: {
         key: 'ECHOTIME1_2_DIFFERENCE_UNREASONABLE',
@@ -425,5 +423,4 @@
         severity: 'warning',
         reason: 'The number of elements in the SliceTiming array should match the \'k\' dimension of the corresponding nifti volume.'
     },
->>>>>>> f8b71e47
 };
--- conflicted
+++ resolved
@@ -378,37 +378,35 @@
         severity: 'warning',
         reason: 'There are files in the /stimuli directory that are not utilized in any _events.tsv file.'
     },
-<<<<<<< HEAD
+    78: {
+        key: 'CHANNELS_COLUMN_SFREQ',
+        severity: 'error',
+        reason:   "Fourth column of the channels file must be named 'sampling_frequency'"
+    },
+    79: {
+        key: 'CHANNELS_COLUMN_LOWCUT',
+        severity: 'error',
+        reason:   "Third column of the channels file must be named 'low_cutoff'"
+    },
+    80: {
+        key: 'CHANNELS_COLUMN_HIGHCUT',
+        severity: 'error',
+        reason:   "Third column of the channels file must be named 'high_cutoff'"
+    },
+    81: {
+        key: 'CHANNELS_COLUMN_NOTCH',
+        severity: 'error',
+        reason:   "Third column of the channels file must be named 'notch'"
+    },
+    83: {
+        key: 'ECHOTIME1_2_DIFFERENCE_UNREASONABLE',
+        severity: 'error',
+        reason: 'The value of (EchoTime2 - EchoTime1) should be within the range of 0.0001 - 0.01.'
+    },
     84: {
         key: 'ACQTIME_FMT',
         severity: 'error',
         reason: 'Entries in the "acq_time" column of _scans.tsv should be expressed in the following format YYYY-MM-DDTHH:mm:ss (year, month, day, hour (24h), minute, second; this is equivalent to the RFC3339 “date-time” format. '
-    },
-=======
-    78: {
-        key: 'CHANNELS_COLUMN_SFREQ',
-        severity: 'error',
-        reason:   "Fourth column of the channels file must be named 'sampling_frequency'"
-    },
-    79: {
-        key: 'CHANNELS_COLUMN_LOWCUT',
-        severity: 'error',
-        reason:   "Third column of the channels file must be named 'low_cutoff'"
-    },
-    80: {
-        key: 'CHANNELS_COLUMN_HIGHCUT',
-        severity: 'error',
-        reason:   "Third column of the channels file must be named 'high_cutoff'"
-    },
-    81: {
-        key: 'CHANNELS_COLUMN_NOTCH',
-        severity: 'error',
-        reason:   "Third column of the channels file must be named 'notch'"
-    },
-    83: {
-        key: 'ECHOTIME1_2_DIFFERENCE_UNREASONABLE',
-        severity: 'error',
-        reason: 'The value of (EchoTime2 - EchoTime1) should be within the range of 0.0001 - 0.01.'
     },
     85: {
         key: 'SUSPICIOUSLY_LONG_EVENT_DESIGN',
@@ -421,5 +419,4 @@
         reason: 'The onset of the last event is less than half the total duration of the corresponding scan. This design is suspiciously short. '
 
     }
->>>>>>> fc566860
 };
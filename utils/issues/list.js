/**
 * Issues
 *
 * A list of all possible issues organized by
 * issue code and including severity and reason
 * agnostic to file specifics.
 */
module.exports = {
  1: {
    key: 'NOT_INCLUDED',
    severity: 'error',
    reason:
      'Files with such naming scheme are not part of BIDS specification. This error is most commonly ' +
      'caused by typos in file names that make them not BIDS compatible. Please consult the specification and ' +
      'make sure your files are named correctly. If this is not a file naming issue (for example when including ' +
      'files not yet covered by the BIDS specification) you should include a ".bidsignore" file in your dataset (see' +
      ' https://github.com/INCF/bids-validator#bidsignore for details). Please ' +
      'note that derived (processed) data should be placed in /derivatives folder and source data (such as DICOMS ' +
      'or behavioural logs in proprietary formats) should be placed in the /sourcedata folder.',
  },
  2: {
    key: 'REPETITION_TIME_GREATER_THAN',
    severity: 'warning',
    reason:
      "'RepetitionTime' is greater than 100 are you sure it's expressed in seconds?",
  },
  3: {
    key: 'ECHO_TIME_GREATER_THAN',
    severity: 'warning',
    reason:
      "'EchoTime' is greater than 1 are you sure it's expressed in seconds?",
  },
  4: {
    key: 'ECHO_TIME_DIFFERENCE_GREATER_THAN',
    severity: 'warning',
    reason:
      "'EchoTimeDifference' is greater than 1 are you sure it's expressed in seconds?",
  },
  5: {
    key: 'TOTAL_READOUT_TIME_GREATER_THAN',
    severity: 'warning',
    reason:
      "'TotalReadoutTime' is greater than 10 are you sure it's expressed in seconds?",
  },
  6: {
    key: 'ECHO_TIME_NOT_DEFINED',
    severity: 'warning',
    reason:
      "You should define 'EchoTime' for this file. If you don't provide this information field map correction will not be possible.",
  },
  7: {
    key: 'PHASE_ENCODING_DIRECTION_NOT_DEFINED',
    severity: 'warning',
    reason:
      "You should define 'PhaseEncodingDirection' for this file. If you don't provide this information field map correction will not be possible.",
  },
  8: {
    key: 'EFFECTIVE_ECHO_SPACING_NOT_DEFINED',
    severity: 'warning',
    reason:
      "You should define 'EffectiveEchoSpacing' for this file. If you don't provide this information field map correction will not be possible.",
  },
  9: {
    key: 'TOTAL_READOUT_TIME_NOT_DEFINED',
    severity: 'warning',
    reason:
      "You should define 'TotalReadoutTime' for this file. If you don't provide this information field map correction using TOPUP might not be possible.",
  },
  10: {
    key: 'REPETITION_TIME_MUST_DEFINE',
    severity: 'error',
    reason: "You have to define 'RepetitionTime' for this file.",
  },
  11: {
    key: 'REPETITION_TIME_UNITS',
    severity: 'error',
    reason:
      "Repetition time was not defined in seconds, milliseconds or microseconds in the scan's header.",
  },
  12: {
    key: 'REPETITION_TIME_MISMATCH',
    severity: 'error',
    reason:
      "Repetition time did not match between the scan's header and the associated JSON metadata file.",
  },
  13: {
    key: 'SLICE_TIMING_NOT_DEFINED',
    severity: 'warning',
    reason:
      "You should define 'SliceTiming' for this file. If you don't provide this information slice time correction will not be possible.",
  },
  15: {
    key: 'ECHO_TIME1-2_NOT_DEFINED',
    severity: 'error',
    reason: "You have to define 'EchoTime1' and 'EchoTime2' for this file.",
  },
  16: {
    key: 'ECHO_TIME_MUST_DEFINE',
    severity: 'error',
    reason: "You have to define 'EchoTime' for this file.",
  },
  17: {
    key: 'UNITS_MUST_DEFINE',
    severity: 'error',
    reason: "You have to define 'Units' for this file.",
  },
  18: {
    key: 'PHASE_ENCODING_DIRECTION_MUST_DEFINE',
    severity: 'error',
    reason: "You have to define 'PhaseEncodingDirection' for this file.",
  },
  19: {
    key: 'TOTAL_READOUT_TIME_MUST_DEFINE',
    severity: 'error',
    reason: "You have to define 'TotalReadoutTime' for this file.",
  },
  20: {
    key: 'EVENTS_COLUMN_ONSET',
    severity: 'error',
    reason: "First column of the events file must be named 'onset'",
  },
  21: {
    key: 'EVENTS_COLUMN_DURATION',
    severity: 'error',
    reason: "Second column of the events file must be named 'duration'",
  },
  22: {
    key: 'TSV_EQUAL_ROWS',
    severity: 'error',
    reason:
      'All rows must have the same number of columns as there are headers.',
  },
  23: {
    key: 'TSV_EMPTY_CELL',
    severity: 'error',
    reason:
      'Empty cell in TSV file detected: The proper way of labeling missing values is "n/a".',
  },
  24: {
    key: 'TSV_IMPROPER_NA',
    severity: 'warning',
    reason: 'A proper way of labeling missing values is "n/a".',
  },
  25: {
    key: 'EVENTS_TSV_MISSING',
    severity: 'warning',
    reason:
      'Task scans should have a corresponding events.tsv file. If this is a resting state scan you can ignore this warning or rename the task to include the word "rest".',
  },
  26: {
    key: 'NIFTI_HEADER_UNREADABLE',
    severity: 'error',
    reason:
      'We were unable to parse header data from this NIfTI file. Please ensure it is not corrupted or mislabeled.',
  },
  27: {
    key: 'JSON_INVALID',
    severity: 'error',
    reason: 'Not a valid JSON file.',
  },
  28: {
    key: 'GZ_NOT_GZIPPED',
    severity: 'error',
    reason: 'This file ends in the .gz extension but is not actually gzipped.',
  },
  29: {
    key: 'VOLUME_COUNT_MISMATCH',
    severity: 'error',
    reason:
      'The number of volumes in this scan does not match the number of volumes in the corresponding .bvec and .bval files.',
  },
  30: {
    key: 'BVAL_MULTIPLE_ROWS',
    severity: 'error',
    reason: '.bval files should contain exactly one row of volumes.',
  },
  31: {
    key: 'BVEC_NUMBER_ROWS',
    severity: 'error',
    reason: '.bvec files should contain exactly three rows of volumes.',
  },
  32: {
    key: 'DWI_MISSING_BVEC',
    severity: 'error',
    reason: 'DWI scans should have a corresponding .bvec file.',
  },
  33: {
    key: 'DWI_MISSING_BVAL',
    severity: 'error',
    reason: 'DWI scans should have a corresponding .bval file.',
  },
  36: {
    key: 'NIFTI_TOO_SMALL',
    severity: 'error',
    reason: 'This file is too small to contain the minimal NIfTI header.',
  },
  37: {
    key: 'INTENDED_FOR',
    severity: 'error',
    reason: "'IntendedFor' field needs to point to an existing file.",
  },
  38: {
    key: 'INCONSISTENT_SUBJECTS',
    severity: 'warning',
    reason:
      'Not all subjects contain the same files. Each subject should contain the same number of files with ' +
      'the same naming unless some files are known to be missing.',
  },
  39: {
    key: 'INCONSISTENT_PARAMETERS',
    severity: 'warning',
    reason: 'Not all subjects/sessions/runs have the same scanning parameters.',
  },
  40: {
    key: 'NIFTI_DIMENSION',
    severity: 'warning',
    reason:
      "Nifti file's header field for dimension information blank or too short.",
  },
  41: {
    key: 'NIFTI_UNIT',
    severity: 'warning',
    reason:
      "Nifti file's header field for unit information for x, y, z, and t dimensions empty or too short",
  },
  42: {
    key: 'NIFTI_PIXDIM',
    severity: 'warning',
    reason:
      "Nifti file's header field for pixel dimension information empty or too short.",
  },
  43: {
    key: 'ORPHANED_SYMLINK',
    severity: 'error',
    reason:
      'This file appears to be an orphaned symlink. Make sure it correctly points to its referent.',
  },
  44: {
    key: 'FILE_READ',
    severity: 'error',
    reason:
      'We were unable to read this file. Make sure it is not corrupted, incorrectly named or incorrectly symlinked.',
  },
  45: {
    key: 'SUBJECT_FOLDERS',
    severity: 'error',
    reason:
      'There are no subject folders (labeled "sub-*") in the root of this dataset.',
  },
  46: {
    key: 'BVEC_ROW_LENGTH',
    severity: 'error',
    reason:
      'Each row in a .bvec file should contain the same number of values.',
  },
  47: {
    key: 'B_FILE',
    severity: 'error',
    reason:
      '.bval and .bvec files must be single space delimited and contain only numerical values.',
  },
  48: {
    key: 'PARTICIPANT_ID_COLUMN',
    severity: 'error',
    reason:
      "Participants and phenotype .tsv files must have a 'participant_id' column.",
  },
  49: {
    key: 'PARTICIPANT_ID_MISMATCH',
    severity: 'error',
    reason:
      'Participant labels found in this dataset did not match the values in participant_id column found in the participants.tsv file.',
  },
  50: {
    key: 'TASK_NAME_MUST_DEFINE',
    severity: 'error',
    reason: "You have to define 'TaskName' for this file.",
  },
  51: {
    key: 'PHENOTYPE_SUBJECTS_MISSING',
    severity: 'error',
    reason:
      'A phenotype/ .tsv file lists subjects that were not found in the dataset.',
  },
  52: {
    key: 'STIMULUS_FILE_MISSING',
    severity: 'error',
    reason: 'A stimulus file was declared but not found in the dataset.',
  },
  53: {
    key: 'NO_T1W',
    severity: 'ignore',
    reason: 'Dataset does not contain any T1w scans.',
  },
  54: {
    key: 'BOLD_NOT_4D',
    severity: 'error',
    reason: 'Bold scans must be 4 dimensional.',
  },
  55: {
    key: 'JSON_SCHEMA_VALIDATION_ERROR',
    severity: 'error',
    reason:
      'Invalid JSON file. The file is not formatted according the schema.',
  },
  56: {
    key: 'Participants age 89 or higher',
    severity: 'warning',
    reason:
      'As per section 164.514(C) of "The De-identification Standard" under HIPAA guidelines, participants with age 89 or higher should be tagged as 89+. More information can be found at https://www.hhs.gov/hipaa/for-professionals/privacy/special-topics/de-identification/#standard',
  },
  57: {
    key: 'DATASET_DESCRIPTION_JSON_MISSING',
    severity: 'error',
    reason:
      'The compulsory file /dataset_description.json is missing. See Section 8.1 of the BIDS specification.',
  },
  58: {
    key: 'TASK_NAME_CONTAIN_ILLEGAL_CHARACTER',
    severity: 'error',
    reason:
      'Task Name contain an Illegal Character hyphen or underscore. Please edit the filename as per BIDS spec.',
  },
  59: {
    key: 'ACQ_NAME_CONTAIN_ILLEGAL_CHARACTER',
    severity: 'error',
    reason:
      'acq Name contain an Illegal Character hyphen or underscore. Please edit the filename as per BIDS spec.',
  },
  60: {
    key: 'SFORM_AND_QFORM_IN_IMAGE_HEADER_ARE_ZERO',
    severity: 'error',
    reason:
      'sform_code and qform_code in the image header are 0. The image/file will be considered invalid or assumed to be in LAS orientation.',
  },
  61: {
    key: 'QUICK_VALIDATION_FAILED',
    severity: 'error',
    reason:
      'Quick validation failed - the general folder structure does not resemble a BIDS dataset. Have you chosen the right folder (with "sub-*/" subfolders)? Check for structural/naming issues and presence of at least one subject.',
  },
  62: {
    key: 'SUBJECT_VALUE_CONTAINS_ILLEGAL_CHARECTER',
    severity: 'error',
    reason:
      'Sub label contain an Illegal Character hyphen or underscore. Please edit the filename as per BIDS spec.',
  },
  63: {
    key: 'SESSION_VALUE_CONTAINS_ILLEGAL_CHARECTER',
    severity: 'error',
    reason:
      'Ses label contain an Illegal Character hyphen or underscore. Please edit the filename as per BIDS spec.',
  },
  64: {
    key: 'SUBJECT_LABEL_IN_FILENAME_DOESNOT_MATCH_DIRECTORY',
    severity: 'error',
    reason:
      "Subject label in the filename doesn't match with the path of the file. File seems to be saved in incorrect subject directory.",
  },
  65: {
    key: 'SESSION_LABEL_IN_FILENAME_DOESNOT_MATCH_DIRECTORY',
    severity: 'error',
    reason:
      "Session label in the filename doesn't match with the path of the file. File seems to be saved in incorrect session directory.",
  },
  66: {
    key: 'SLICETIMING_VALUES_GREATOR_THAN_REPETITION_TIME',
    severity: 'error',
    reason:
      '"SliceTiming" value/s contains invalid value as it is greater than RepetitionTime.  SliceTiming values should be in seconds not milliseconds (common mistake).',
  },
  67: {
    key: 'NO_VALID_DATA_FOUND_FOR_SUBJECT',
    severity: 'error',
    reason: 'No BIDS compatible data found for at least one subject.',
  },
  68: {
    key: 'FILENAME_COLUMN',
    severity: 'error',
    reason: "_scans.tsv files must have a 'filename' column.",
  },
  70: {
    key: 'WRONG_NEW_LINE',
    severity: 'error',
    reason:
      "All TSV files must use Line Feed '\\n' characters to denote new lines. This files uses Carriage Return '\\r'.",
  },
  71: {
    key: 'MISSING_TSV_COLUMN_MEG',
    severity: 'error',
    reason:
      "The column names of the channels file must begin with ['name', 'type', 'units']",
  },
  72: {
    key: 'MISSING_TSV_COLUMN_IEEG_CHANNELS',
    severity: 'error',
    reason:
      "The column names of the channels file must begin with ['name', 'type', 'units', 'sampling_frequency', 'low_cutoff', 'high_cutoff', 'notch', 'reference']",
  },
  73: {
    key: 'MISSING_TSV_COLUMN_IEEG_ELECTRODES',
    severity: 'error',
    reason:
      "The column names of the electrodes file must begin with ['name', 'x', 'y', 'z', 'size', 'type']",
  },
  74: {
    key: 'DUPLICATE_NIFTI_FILES',
    severity: 'error',
    reason: "Nifti file exist with both '.nii' and '.nii.gz' extensions.",
  },
  75: {
    key: 'NIFTI_PIXDIM4',
    severity: 'error',
    reason: "Nifti file's header is missing time dimension information.",
  },
  76: {
    key: 'EFFECTIVEECHOSPACING_TOO_LARGE',
    severity: 'error',
    reason: "Abnormally high value of 'EffectiveEchoSpacing'.",
  },
  77: {
    key: 'UNUSED_STIMULUS',
    severity: 'warning',
    reason:
      'There are files in the /stimuli directory that are not utilized in any _events.tsv file.',
  },
  78: {
    key: 'CHANNELS_COLUMN_SFREQ',
    severity: 'error',
    reason:
      "Fourth column of the channels file must be named 'sampling_frequency'",
  },
  79: {
    key: 'CHANNELS_COLUMN_LOWCUT',
    severity: 'error',
    reason: "Third column of the channels file must be named 'low_cutoff'",
  },
  80: {
    key: 'CHANNELS_COLUMN_HIGHCUT',
    severity: 'error',
    reason: "Third column of the channels file must be named 'high_cutoff'",
  },
  81: {
    key: 'CHANNELS_COLUMN_NOTCH',
    severity: 'error',
    reason: "Third column of the channels file must be named 'notch'",
  },
  82: {
    key: 'TABULARFILE_WITHOUT_DATADICTIONARY',
    severity: 'warning',
    reason: 'Tabular file does not have accompanying data dictionary.',
  },
  83: {
    key: 'ECHOTIME1_2_DIFFERENCE_UNREASONABLE',
    severity: 'error',
    reason:
      'The value of (EchoTime2 - EchoTime1) should be within the range of 0.0001 - 0.01.',
  },
  84: {
    key: 'ACQTIME_FMT',
    severity: 'error',
    reason:
      'Entries in the "acq_time" column of _scans.tsv should be expressed in the following format YYYY-MM-DDTHH:mm:ss (year, month, day, hour (24h), minute, second; this is equivalent to the RFC3339 “date-time” format. ',
  },
  85: {
    key: 'SUSPICIOUSLY_LONG_EVENT_DESIGN',
    severity: 'warning',
    reason:
      'The onset of the last event is after the total duration of the corresponding scan. This design is suspiciously long. ',
  },
  86: {
    key: 'SUSPICIOUSLY_SHORT_EVENT_DESIGN',
    severity: 'warning',
    reason:
      'The onset of the last event is less than half the total duration of the corresponding scan. This design is suspiciously short. ',
  },
  87: {
    key: 'SLICETIMING_ELEMENTS',
    severity: 'warning',
    reason:
      "The number of elements in the SliceTiming array should match the 'k' dimension of the corresponding nifti volume.",
  },
  88: {
    key: 'MALFORMED_BVEC',
    severity: 'error',
    reason:
      'The contents of this .bvec file are undefined or severely malformed. ',
  },
  89: {
    key: 'MALFORMED_BVAL',
    severity: 'error',
    reason:
      'The contents of this .bval file are undefined or severely malformed. ',
  },
  90: {
    key: 'SIDECAR_WITHOUT_DATAFILE',
    severity: 'error',
    reason: 'A json sidecar file was found without a corresponding data file',
  },
  91: {
    key: '_FIELDMAP_WITHOUT_MAGNITUDE_FILE',
    severity: 'error',
    reason:
      '_fieldmap.nii[.gz] file does not have accompanying _magnitude.nii[.gz] file. ',
  },
  92: {
    key: 'MISSING_MAGNITUDE1_FILE',
    severity: 'warning',
    reason:
      'Each _phasediff.nii[.gz] file should be associated with a _magnitude1.nii[.gz] file.',
  },
<<<<<<< HEAD
  93: {
    key: 'EFFECTIVEECHOSPACING_LARGER_THAN_TOTALREADOUTTIME',
    severity: 'error',
    reason:
      'EffectiveEchoSpacing should always be smaller than TotalReadoutTime. ',
=======
  94: {
    key: 'MAGNITUDE_FILE_WITH_TOO_MANY_DIMENSIONS',
    severity: 'error',
    reason:
      '_magnitude1.nii[.gz] and _magnitude2.nii[.gz] files must have exactly three dimensions. ',
  },
  95: {
    key: 'T1W_FILE_WITH_TOO_MANY_DIMENSIONS',
    severity: 'error',
    reason: '_T1w.nii[.gz] files must have exactly three dimensions. ',
>>>>>>> 104bef0b
  },
}<|MERGE_RESOLUTION|>--- conflicted
+++ resolved
@@ -509,13 +509,12 @@
     reason:
       'Each _phasediff.nii[.gz] file should be associated with a _magnitude1.nii[.gz] file.',
   },
-<<<<<<< HEAD
   93: {
     key: 'EFFECTIVEECHOSPACING_LARGER_THAN_TOTALREADOUTTIME',
     severity: 'error',
     reason:
       'EffectiveEchoSpacing should always be smaller than TotalReadoutTime. ',
-=======
+  },
   94: {
     key: 'MAGNITUDE_FILE_WITH_TOO_MANY_DIMENSIONS',
     severity: 'error',
@@ -526,6 +525,5 @@
     key: 'T1W_FILE_WITH_TOO_MANY_DIMENSIONS',
     severity: 'error',
     reason: '_T1w.nii[.gz] files must have exactly three dimensions. ',
->>>>>>> 104bef0b
   },
 }
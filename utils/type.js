/**
 * Type
 *
 * A library of functions that take a file path and return a boolean
 * representing whether the given file path is valid within the
 * BIDS specification requirements.
 */
var anatSuffixes = ["T1w", "T2w", "T1map", "T2map", "T1rho", "FLAIR", "PD", "PDT2", "inplaneT1", "inplaneT2","angio",
    "SWImagandphase", "T2star", "FLASH", "PDmap", "photo"];

module.exports = {

    /**
     * Is BIDS
     *
     * Check if a given path is valid within the
     * bids spec.
     */
<<<<<<< HEAD
    isBIDS: function (path, bep006, bep010) {
=======
    isBIDS: function (path, bep006) {
>>>>>>> 1e02e812
        return (
            this.isTopLevel(path) ||
            this.isStimuliData(path) ||
            this.isSessionLevel(path) ||
            this.isSubjectLevel(path) ||
            this.isAnat(path) ||
            this.isDWI(path) ||
            this.isFunc(path) ||
            this.isMeg(path) ||
<<<<<<< HEAD
            (this.isIEEG(path) && bep010) ||
=======
            (this.isEeg(path) && bep006) ||
>>>>>>> 1e02e812
            this.isBehavioral(path) ||
            this.isCont(path) ||
            this.isFieldMap(path) ||
            this.isPhenotypic(path)
        );
    },

    /**
     * Check if the file has appropriate name for a top level file
     */
    isTopLevel: function (path) {
        var fixedTopLevelNames = ["/README", "/CHANGES", "/dataset_description.json", "/participants.tsv",
            "/participants.json", "/phasediff.json", "/phase1.json", "/phase2.json", "/fieldmap.json"];

        var funcTopRe = new RegExp('^\\/(?:ses-[a-zA-Z0-9]+_)?(?:recording-[a-zA-Z0-9]+_)?(?:task-[a-zA-Z0-9]+_)?(?:acq-[a-zA-Z0-9]+_)?(?:rec-[a-zA-Z0-9]+_)?(?:run-[0-9]+_)?(?:echo-[0-9]+_)?'
            + '(bold.json|sbref.json|events.json|events.tsv|physio.json|stim.json|beh.json)$');

        var anatTopRe = new RegExp('^\\/(?:ses-[a-zA-Z0-9]+_)?(?:acq-[a-zA-Z0-9]+_)?(?:rec-[a-zA-Z0-9]+_)?(?:run-[0-9]+_)?'
            + '(' + anatSuffixes.join("|") + ').json$');

        var dwiTopRe = new RegExp('^\\/(?:ses-[a-zA-Z0-9]+_)?(?:acq-[a-zA-Z0-9]+_)?(?:rec-[a-zA-Z0-9]+_)?(?:run-[0-9]+_)?'
            + 'dwi.(?:json|bval|bvec)$');

        var multiDirFieldmapRe = new RegExp('^\\/(?:dir-[a-zA-Z0-9]+)_epi.json$');

        var megTopRe = new RegExp('^\\/(?:ses-[a-zA-Z0-9]+_)?task-[a-zA-Z0-9]+(?:_acq-[a-zA-Z0-9]+)?(?:_proc-[a-zA-Z0-9]+)?'
            + '(_meg.json|_channels.tsv|_photo.jpg|_coordsystem.json)$');

<<<<<<< HEAD
        var ieegTopRe = new RegExp('^\\/(?:ses-[a-zA-Z0-9]+_)?task-[a-zA-Z0-9]+(?:_acq-[a-zA-Z0-9]+)?(?:_proc-[a-zA-Z0-9]+)?'
            + '(_ieeg.json|_channels.tsv|_electrodes.tsv|_photo.jpg|_coordsystem.json)$');
=======
        var eegTopRe = new RegExp('^\\/(?:ses-[a-zA-Z0-9]+_)?task-[a-zA-Z0-9]+(?:_acq-[a-zA-Z0-9]+)?(?:_proc-[a-zA-Z0-9]+)?'
            + '(_eeg.json|_channels.tsv|_photo.jpg|_coordsystem.json)$');
>>>>>>> 1e02e812

        var otherTopFiles = new RegExp('^\\/(?:ses-[a-zA-Z0-9]+_)?(?:recording-[a-zA-Z0-9]+_)?(?:task-[a-zA-Z0-9]+_)?(?:acq-[a-zA-Z0-9]+_)?(?:rec-[a-zA-Z0-9]+_)?(?:run-[0-9]+_)?'
            + '(physio.json|stim.json)$');

        return (fixedTopLevelNames.indexOf(path) != -1 || funcTopRe.test(path) || dwiTopRe.test(path) ||
<<<<<<< HEAD
        anatTopRe.test(path) || multiDirFieldmapRe.test(path) || otherTopFiles.test(path) || megTopRe.test(path) ||
        ieegTopRe.test(path));
=======
        anatTopRe.test(path) || multiDirFieldmapRe.test(path) || otherTopFiles.test(path) || megTopRe.test(path) || eegTopRe.test(path));
>>>>>>> 1e02e812
    },

    /**
     * Check if file is appropriate associated data.
     */
    isAssociatedData: function (path) {
        var associatedData = new RegExp('^\\/(?:code|derivatives|sourcedata|stimuli|[.]git)\\/(?:.*)$');
        return associatedData.test(path);
    },

    isStimuliData: function (path) {
        var stimuliDataRe = new RegExp('^\\/(?:stimuli)\\/(?:.*)$');
        return stimuliDataRe.test(path);
    },

    /**
     * Check if file is phenotypic data.
     */
    isPhenotypic: function (path) {
        var phenotypicData = new RegExp('^\\/(?:phenotype)\\/(?:.*.tsv|.*.json)$');
        return phenotypicData.test(path);
    },

    /**
     * Check if the file has appropriate name for a session level
     */
    isSessionLevel: function (path) {
        var scansRe = new RegExp('^\\/(sub-[a-zA-Z0-9]+)\\/(?:(ses-[a-zA-Z0-9]+)' +
            '\\/)?\\1(_\\2)?(_scans.tsv|_scans.json)$');

        var funcSesRe = new RegExp('^\\/(sub-[a-zA-Z0-9]+)\\/(?:(ses-[a-zA-Z0-9]+)' +
            '\\/)?\\1(_\\2)?_task-[a-zA-Z0-9]+(?:_acq-[a-zA-Z0-9]+)?(?:_rec-[a-zA-Z0-9]+)?(?:_run-[0-9]+)?(?:_echo-[0-9]+)?'
            + '(_bold.json|_sbref.json|_events.json|_events.tsv|_physio.json|_stim.json)$');

        var anatSesRe = new RegExp('^\\/(sub-[a-zA-Z0-9]+)\\/(?:(ses-[a-zA-Z0-9]+)' +
            '\\/)?\\1(_\\2)?(?:_acq-[a-zA-Z0-9]+)?(?:_rec-[a-zA-Z0-9]+)?(?:_run-[0-9]+_)?'
            + '(' + anatSuffixes.join("|") + ').json$');

        var dwiSesRe = new RegExp('^\\/(sub-[a-zA-Z0-9]+)\\/(?:(ses-[a-zA-Z0-9]+)' +
            '\\/)?\\1(_\\2)?(?:_acq-[a-zA-Z0-9]+)?(?:_rec-[a-zA-Z0-9]+)?(?:_run-[0-9]+)?(?:_)?'
            + 'dwi.(?:json|bval|bvec)$');

        var megSesRe = new RegExp('^\\/(sub-[a-zA-Z0-9]+)\\/(?:(ses-[a-zA-Z0-9]+)' +
            '\\/)?\\1(_\\2)?(?:_task-[a-zA-Z0-9]+)?(?:_acq-[a-zA-Z0-9]+)?(?:_proc-[a-zA-Z0-9]+)?'
            + '(_events.tsv|_channels.tsv|_meg.json|_coordsystem.json|_photo.jpg|_headshape.pos)$');

<<<<<<< HEAD
        var ieegSesRe = new RegExp('^\\/(sub-[a-zA-Z0-9]+)' +
            '\\/(?:(ses-[a-zA-Z0-9]+)' +
            '\\/)?\\1(_\\2)?(?:_task-[a-zA-Z0-9]+)?(?:_acq-[a-zA-Z0-9]+)?(?:_proc-[a-zA-Z0-9]+)?(?:_space-[a-zA-Z0-9]+)?'
            + '(_events.tsv|_channels.tsv|_electrodes.tsv|_ieeg.json|_coordsystem.json|_photo.jpg|_headshape.pos)$');

        return conditionalMatch(scansRe, path) || conditionalMatch(funcSesRe, path) ||
            conditionalMatch(anatSesRe, path) || conditionalMatch(dwiSesRe, path) ||
            conditionalMatch(megSesRe, path) || conditionalMatch(ieegSesRe, path);
=======
        var eegSesRe = new RegExp('^\\/(sub-[a-zA-Z0-9]+)\\/(?:(ses-[a-zA-Z0-9]+)' +
            '\\/)?\\1(_\\2)?(?:_task-[a-zA-Z0-9]+)?(?:_acq-[a-zA-Z0-9]+)?(?:_proc-[a-zA-Z0-9]+)?'
            + '(_events.tsv|_channels.tsv|_eeg.json|_coordsystem.json|_photo.jpg)$');

        return conditionalMatch(scansRe, path) || conditionalMatch(funcSesRe, path) ||
            conditionalMatch(anatSesRe, path) || conditionalMatch(dwiSesRe, path) ||
            conditionalMatch(megSesRe, path) || conditionalMatch(eegSesRe, path);
>>>>>>> 1e02e812
    },

    /**
     * Check if the file has appropriate name for a subject level
     */
    isSubjectLevel: function (path) {
        var scansRe = new RegExp('^\\/(sub-[a-zA-Z0-9]+)' +
            '\\/\\1(_sessions.tsv|_sessions.json)$');
        return scansRe.test(path);
    },

    /**
     * Check if the file has a name appropriate for an anatomical scan
     */
    isAnat: function (path) {
        var anatRe = new RegExp('^\\/(sub-[a-zA-Z0-9]+)' +
            '\\/(?:(ses-[a-zA-Z0-9]+)' +
            '\\/)?anat' +
            '\\/\\1(_\\2)?(?:_acq-[a-zA-Z0-9]+)?(?:_rec-[a-zA-Z0-9]+)?(?:_run-[0-9]+)?_(?:'
            + anatSuffixes.join("|")
            + ').(nii.gz|nii|json)$');

        var anatDefacemaskRe = new RegExp('^\\/(sub-[a-zA-Z0-9]+)' +
            '\\/(?:(ses-[a-zA-Z0-9]+)' +
            '\\/)?anat' +
            '\\/\\1(_\\2)?(?:_acq-[a-zA-Z0-9]+)?(?:_rec-[a-zA-Z0-9]+)?(?:_run-[0-9]+)?(?:_mod-('
            + anatSuffixes.join("|")
            + '))?_defacemask.(nii.gz|nii)$');
        return conditionalMatch(anatRe, path) || conditionalMatch(anatDefacemaskRe, path);
    },

    /**
     * Check if the file has a name appropriate for a diffusion scan
     */
    isDWI: function (path) {
        var suffixes = ["dwi", "sbref"];
        var anatRe = new RegExp('^\\/(sub-[a-zA-Z0-9]+)' +
            '\\/(?:(ses-[a-zA-Z0-9]+)' +
            '\\/)?dwi' +
            '\\/\\1(_\\2)?(?:_acq-[a-zA-Z0-9]+)?(?:_rec-[a-zA-Z0-9]+)?(?:_run-[0-9]+)?_(?:'
            + suffixes.join("|")
            + ').(nii.gz|nii|json|bvec|bval)$');
        return conditionalMatch(anatRe, path);
    },

    /**
     * Check if the file has a name appropriate for a fieldmap scan
     */
    isFieldMap: function (path) {
        var suffixes = ["phasediff", "phase1", "phase2", "magnitude1", "magnitude2", "magnitude", "fieldmap", "epi"];
        var anatRe = new RegExp('^\\/(sub-[a-zA-Z0-9]+)' +
            '\\/(?:(ses-[a-zA-Z0-9]+)' +
            '\\/)?fmap' +
            '\\/\\1(_\\2)?(?:_acq-[a-zA-Z0-9]+)?(?:_rec-[a-zA-Z0-9]+)?(?:_dir-[a-zA-Z0-9]+)?(?:_run-[0-9]+)?_(?:'
            + suffixes.join("|")
            + ').(nii.gz|nii|json)$');
        return conditionalMatch(anatRe, path);
    },

    isFieldMapMainNii: function (path) {
        var suffixes = ["phasediff", "phase1", "phase2", "fieldmap", "epi"];
        var anatRe = new RegExp('^\\/(sub-[a-zA-Z0-9]+)' +
            '\\/(?:(ses-[a-zA-Z0-9]+)' +
            '\\/)?fmap' +
            '\\/\\1(_\\2)?(?:_acq-[a-zA-Z0-9]+)?(?:_rec-[a-zA-Z0-9]+)?(?:_dir-[a-zA-Z0-9]+)?(?:_run-[0-9]+)?_(?:'
            + suffixes.join("|")
            + ').(nii.gz|nii)$');
        return conditionalMatch(anatRe, path);
    },

    /**
     * Check if the file has a name appropriate for a functional scan
     */
    isFunc: function (path) {
        var funcRe = new RegExp('^\\/(sub-[a-zA-Z0-9]+)' +
            '\\/(?:(ses-[a-zA-Z0-9]+)' +
            '\\/)?func' +
            '\\/\\1(_\\2)?_task-[a-zA-Z0-9]+(?:_acq-[a-zA-Z0-9]+)?(?:_rec-[a-zA-Z0-9]+)?(?:_run-[0-9]+)?(?:_echo-[0-9]+)?'
            + '(?:_bold.nii.gz|_bold.nii|_bold.json|_sbref.nii.gz|_sbref.nii|_sbref.json|_events.json|_events.tsv|_physio.tsv.gz|_stim.tsv.gz|_physio.json|_stim.json|_defacemask.nii.gz|_defacemask.nii)$');
        return conditionalMatch(funcRe, path);
    },

    isMeg: function(path) {
        var MegRe = new RegExp('^\\/(sub-[a-zA-Z0-9]+)' +
            '\\/(?:(ses-[a-zA-Z0-9]+)' +
            '\\/)?meg' +
            '\\/\\1(_\\2)?(?:_task-[a-zA-Z0-9]+)?(?:_acq-[a-zA-Z0-9]+)?(?:_run-[0-9]+)?(?:_proc-[a-zA-Z0-9]+)?(?:_part-[0-9]+)?' +
            '(_meg(.fif|.fif.gz|.ds\\/.*|\\/.*)|(_events.tsv|_channels.tsv|_meg.json|_coordsystem.json|_photo.jpg|_headshape.pos))$');
        return conditionalMatch(MegRe, path);
    },

<<<<<<< HEAD
    isIEEG: function(path) {
        var IEEGRe = new RegExp('^\\/(sub-[a-zA-Z0-9]+)' +
            '\\/(?:(ses-[a-zA-Z0-9]+)' +
            '\\/)?ieeg' +
            '\\/\\1(_\\2)?(?:_task-[a-zA-Z0-9]+)?(?:_acq-[a-zA-Z0-9]+)?(?:_run-[0-9]+)?(?:_proc-[a-zA-Z0-9]+)?(?:_part-[0-9]+)?(?:_space-[a-zA-Z0-9]+)?' +
            '(_ieeg.(edf|vhdr|vmrk|dat)|(_events.tsv|_channels.tsv|_electrodes.tsv|_ieeg.json|_coordsystem.json|_photo.jpg))$');
        return conditionalMatch(IEEGRe, path);
=======
    isEeg: function(path) {
        var EegRe = new RegExp('^\\/(sub-[a-zA-Z0-9]+)' +
            '\\/(?:(ses-[a-zA-Z0-9]+)' +
            '\\/)?eeg' +
            '\\/\\1(_\\2)?(?:_task-[a-zA-Z0-9]+)?(?:_acq-[a-zA-Z0-9]+)?(?:_run-[0-9]+)?(?:_proc-[a-zA-Z0-9]+)?(?:_part-[0-9]+)?' +
            '(_eeg.(vhdr|vmrk|eeg|edf|bdf|set|fdt|cnt)|(_events.tsv|_electrodes.tsv|_channels.tsv|_eeg.json|_coordsystem.json|_photo.jpg))$');
        return conditionalMatch(EegRe, path);
>>>>>>> 1e02e812
    },

    isBehavioral: function(path) {
        var funcBeh = new RegExp('^\\/(sub-[a-zA-Z0-9]+)' +
            '\\/(?:(ses-[a-zA-Z0-9]+)' +
            '\\/)?beh' +
            '\\/\\1(_\\2)?_task-[a-zA-Z0-9]+(?:_acq-[a-zA-Z0-9]+)?(?:_rec-[a-zA-Z0-9]+)?(?:_run-[0-9]+)?'
            + '(?:_beh.json|_beh.tsv|_events.json|_events.tsv|_physio.tsv.gz|_stim.tsv.gz|_physio.json|_stim.json)$');
        return conditionalMatch(funcBeh, path);
    },

    isFuncBold: function (path) {
        var funcRe = new RegExp('^\\/(sub-[a-zA-Z0-9]+)' +
            '\\/(?:(ses-[a-zA-Z0-9]+)' +
            '\\/)?func' +
            '\\/\\1(_\\2)?_task-[a-zA-Z0-9]+(?:_acq-[a-zA-Z0-9]+)?(?:_rec-[a-zA-Z0-9]+)?(?:_run-[0-9]+)?(?:_echo-[0-9]+)?'
            + '(?:_bold.nii.gz|_bold.nii|_sbref.nii.gz|_sbref.nii)$');
        return conditionalMatch(funcRe, path);
    },

    isCont: function (path) {
        var contRe = new RegExp('^\\/(sub-[a-zA-Z0-9]+)' +
            '\\/(?:(ses-[a-zA-Z0-9]+)' +
            '\\/)?(?:func|beh)' +
            '\\/\\1(_\\2)?_task-[a-zA-Z0-9]+(?:_acq-[a-zA-Z0-9]+)?(?:_rec-[a-zA-Z0-9]+)?(?:_run-[0-9]+)?' +
            '(?:_recording-[a-zA-Z0-9]+)?'
            + '(?:_physio.tsv.gz|_stim.tsv.gz|_physio.json|_stim.json)$');
        return conditionalMatch(contRe, path);
    },

    isNumber: function (n) {
        return !isNaN(parseFloat(n)) && isFinite(n);
    },


    /**
     * Get Path Values
     *
     * Takes a file path and returns and values
     * found for the following path keys.
     * sub-
     * ses-
     */
    getPathValues: function (path) {
        var values = {}, match;

        // capture subject
        match = (/^\/sub-([a-zA-Z0-9]+)/).exec(path);
        values.sub = match && match[1] ? match[1] : null;

        // capture session
        match = (/^\/sub-[a-zA-Z0-9]+\/ses-([a-zA-Z0-9]+)/).exec(path);
        values.ses = match && match[1] ? match[1] : null;

        return values;
    }

};

function conditionalMatch (expression, path) {
    var match = expression.exec(path);

        // we need to do this because JS does not support conditional groups
        if (match){
            if ((match[2] && match[3]) || !match[2]) {
                return true;
            }
        }
        return false;
}<|MERGE_RESOLUTION|>--- conflicted
+++ resolved
@@ -16,11 +16,7 @@
      * Check if a given path is valid within the
      * bids spec.
      */
-<<<<<<< HEAD
     isBIDS: function (path, bep006, bep010) {
-=======
-    isBIDS: function (path, bep006) {
->>>>>>> 1e02e812
         return (
             this.isTopLevel(path) ||
             this.isStimuliData(path) ||
@@ -30,11 +26,8 @@
             this.isDWI(path) ||
             this.isFunc(path) ||
             this.isMeg(path) ||
-<<<<<<< HEAD
             (this.isIEEG(path) && bep010) ||
-=======
             (this.isEeg(path) && bep006) ||
->>>>>>> 1e02e812
             this.isBehavioral(path) ||
             this.isCont(path) ||
             this.isFieldMap(path) ||
@@ -63,24 +56,16 @@
         var megTopRe = new RegExp('^\\/(?:ses-[a-zA-Z0-9]+_)?task-[a-zA-Z0-9]+(?:_acq-[a-zA-Z0-9]+)?(?:_proc-[a-zA-Z0-9]+)?'
             + '(_meg.json|_channels.tsv|_photo.jpg|_coordsystem.json)$');
 
-<<<<<<< HEAD
         var ieegTopRe = new RegExp('^\\/(?:ses-[a-zA-Z0-9]+_)?task-[a-zA-Z0-9]+(?:_acq-[a-zA-Z0-9]+)?(?:_proc-[a-zA-Z0-9]+)?'
             + '(_ieeg.json|_channels.tsv|_electrodes.tsv|_photo.jpg|_coordsystem.json)$');
-=======
         var eegTopRe = new RegExp('^\\/(?:ses-[a-zA-Z0-9]+_)?task-[a-zA-Z0-9]+(?:_acq-[a-zA-Z0-9]+)?(?:_proc-[a-zA-Z0-9]+)?'
             + '(_eeg.json|_channels.tsv|_photo.jpg|_coordsystem.json)$');
->>>>>>> 1e02e812
 
         var otherTopFiles = new RegExp('^\\/(?:ses-[a-zA-Z0-9]+_)?(?:recording-[a-zA-Z0-9]+_)?(?:task-[a-zA-Z0-9]+_)?(?:acq-[a-zA-Z0-9]+_)?(?:rec-[a-zA-Z0-9]+_)?(?:run-[0-9]+_)?'
             + '(physio.json|stim.json)$');
 
         return (fixedTopLevelNames.indexOf(path) != -1 || funcTopRe.test(path) || dwiTopRe.test(path) ||
-<<<<<<< HEAD
-        anatTopRe.test(path) || multiDirFieldmapRe.test(path) || otherTopFiles.test(path) || megTopRe.test(path) ||
-        ieegTopRe.test(path));
-=======
-        anatTopRe.test(path) || multiDirFieldmapRe.test(path) || otherTopFiles.test(path) || megTopRe.test(path) || eegTopRe.test(path));
->>>>>>> 1e02e812
+        anatTopRe.test(path) || multiDirFieldmapRe.test(path) || otherTopFiles.test(path) || megTopRe.test(path) || eegTopRe.test(path) || ieegTopRe.test(path));
     },
 
     /**
@@ -127,24 +112,19 @@
             '\\/)?\\1(_\\2)?(?:_task-[a-zA-Z0-9]+)?(?:_acq-[a-zA-Z0-9]+)?(?:_proc-[a-zA-Z0-9]+)?'
             + '(_events.tsv|_channels.tsv|_meg.json|_coordsystem.json|_photo.jpg|_headshape.pos)$');
 
-<<<<<<< HEAD
-        var ieegSesRe = new RegExp('^\\/(sub-[a-zA-Z0-9]+)' +
-            '\\/(?:(ses-[a-zA-Z0-9]+)' +
-            '\\/)?\\1(_\\2)?(?:_task-[a-zA-Z0-9]+)?(?:_acq-[a-zA-Z0-9]+)?(?:_proc-[a-zA-Z0-9]+)?(?:_space-[a-zA-Z0-9]+)?'
-            + '(_events.tsv|_channels.tsv|_electrodes.tsv|_ieeg.json|_coordsystem.json|_photo.jpg|_headshape.pos)$');
-
-        return conditionalMatch(scansRe, path) || conditionalMatch(funcSesRe, path) ||
-            conditionalMatch(anatSesRe, path) || conditionalMatch(dwiSesRe, path) ||
-            conditionalMatch(megSesRe, path) || conditionalMatch(ieegSesRe, path);
-=======
         var eegSesRe = new RegExp('^\\/(sub-[a-zA-Z0-9]+)\\/(?:(ses-[a-zA-Z0-9]+)' +
             '\\/)?\\1(_\\2)?(?:_task-[a-zA-Z0-9]+)?(?:_acq-[a-zA-Z0-9]+)?(?:_proc-[a-zA-Z0-9]+)?'
             + '(_events.tsv|_channels.tsv|_eeg.json|_coordsystem.json|_photo.jpg)$');
 
+        var ieegSesRe = new RegExp('^\\/(sub-[a-zA-Z0-9]+)' +
+            '\\/(?:(ses-[a-zA-Z0-9]+)' +
+            '\\/)?\\1(_\\2)?(?:_task-[a-zA-Z0-9]+)?(?:_acq-[a-zA-Z0-9]+)?(?:_proc-[a-zA-Z0-9]+)?(?:_space-[a-zA-Z0-9]+)?'
+            + '(_events.tsv|_channels.tsv|_electrodes.tsv|_ieeg.json|_coordsystem.json|_photo.jpg|_headshape.pos)$');
+
         return conditionalMatch(scansRe, path) || conditionalMatch(funcSesRe, path) ||
             conditionalMatch(anatSesRe, path) || conditionalMatch(dwiSesRe, path) ||
-            conditionalMatch(megSesRe, path) || conditionalMatch(eegSesRe, path);
->>>>>>> 1e02e812
+            conditionalMatch(megSesRe, path) || conditionalMatch(eegSesRe, path) ||
+            conditionalMatch(megSesRe, path) || conditionalMatch(ieegSesRe, path);
     },
 
     /**
@@ -236,7 +216,15 @@
         return conditionalMatch(MegRe, path);
     },
 
-<<<<<<< HEAD
+    isEeg: function(path) {
+        var EegRe = new RegExp('^\\/(sub-[a-zA-Z0-9]+)' +
+            '\\/(?:(ses-[a-zA-Z0-9]+)' +
+            '\\/)?eeg' +
+            '\\/\\1(_\\2)?(?:_task-[a-zA-Z0-9]+)?(?:_acq-[a-zA-Z0-9]+)?(?:_run-[0-9]+)?(?:_proc-[a-zA-Z0-9]+)?(?:_part-[0-9]+)?' +
+            '(_eeg.(vhdr|vmrk|eeg|edf|bdf|set|fdt|cnt)|(_events.tsv|_electrodes.tsv|_channels.tsv|_eeg.json|_coordsystem.json|_photo.jpg))$');
+        return conditionalMatch(EegRe, path);
+    },
+
     isIEEG: function(path) {
         var IEEGRe = new RegExp('^\\/(sub-[a-zA-Z0-9]+)' +
             '\\/(?:(ses-[a-zA-Z0-9]+)' +
@@ -244,15 +232,6 @@
             '\\/\\1(_\\2)?(?:_task-[a-zA-Z0-9]+)?(?:_acq-[a-zA-Z0-9]+)?(?:_run-[0-9]+)?(?:_proc-[a-zA-Z0-9]+)?(?:_part-[0-9]+)?(?:_space-[a-zA-Z0-9]+)?' +
             '(_ieeg.(edf|vhdr|vmrk|dat)|(_events.tsv|_channels.tsv|_electrodes.tsv|_ieeg.json|_coordsystem.json|_photo.jpg))$');
         return conditionalMatch(IEEGRe, path);
-=======
-    isEeg: function(path) {
-        var EegRe = new RegExp('^\\/(sub-[a-zA-Z0-9]+)' +
-            '\\/(?:(ses-[a-zA-Z0-9]+)' +
-            '\\/)?eeg' +
-            '\\/\\1(_\\2)?(?:_task-[a-zA-Z0-9]+)?(?:_acq-[a-zA-Z0-9]+)?(?:_run-[0-9]+)?(?:_proc-[a-zA-Z0-9]+)?(?:_part-[0-9]+)?' +
-            '(_eeg.(vhdr|vmrk|eeg|edf|bdf|set|fdt|cnt)|(_events.tsv|_electrodes.tsv|_channels.tsv|_eeg.json|_coordsystem.json|_photo.jpg))$');
-        return conditionalMatch(EegRe, path);
->>>>>>> 1e02e812
     },
 
     isBehavioral: function(path) {

--- conflicted
+++ resolved
@@ -160,14 +160,6 @@
         reason: "Not all subjects/sessions/runs have the same scanning parameters"
     },
     40: {
-<<<<<<< HEAD
-        severity: 'error',
-        reason: "This file appears to be an orphaned symlinked. Make sure it correctly points to its referent."
-    },
-    41: {
-        severity: 'error',
-        reason: "We were unable to read this file. Make sure it is not corrupted, incorectly named or incorectly symlinked."
-=======
         severity: 'warning',
         reason: "Nifti file's header field for dimension information blank or too short."
     },
@@ -178,6 +170,13 @@
     42: {
         severity: 'warning',
         reason: "Nifti file's header field for pixel dimension information empty or too short."
->>>>>>> 99a71c28
+    },
+	43: {
+        severity: 'error',
+        reason: "This file appears to be an orphaned symlinked. Make sure it correctly points to its referent."
+    },
+    44: {
+        severity: 'error',
+        reason: "We were unable to read this file. Make sure it is not corrupted, incorectly named or incorectly symlinked."
     }
 };
--- conflicted
+++ resolved
@@ -152,25 +152,15 @@
 	},
     38: {
         severity: 'warning',
-<<<<<<< HEAD
-        reason: "Not all sessions contain the same corresponding files. Each session should contain the same number of files with the same naming scheme."
+        reason: "Not all subjects contain the same files. Each subject should contain the same number of files with " +
+		"the same naming unless some files are known to be missing."
     },
     39: {
-        severity: 'error',
-        reason: "We were unable to read this file. Make sure it is is not corrupted or incorectly named or symlinked."
+        severity: 'warning',
+        reason: "Not all subjects/sessions/runs have the same scanning parameters"
     },
     40: {
         severity: 'error',
         reason: "This file appears to be an orphaned symlinked. Make sure it correctly points to its referent."
-=======
-        reason: "Not all subjects contain the same files. Each subject should contain the same number of files with " +
-		"the same naming unless some files are known to be missing."
-
-    }, 
-    39: {
-        severity: 'warning',
-        reason: "Not all subjects/sessions/runs have the same scanning parameters"
->>>>>>> 8a10924a
     }
-
 };
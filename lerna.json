{
<<<<<<< HEAD
  "packages": ["bids-validator", "bids-validator-web"],
  "version": "1.8.10-dev.0"
=======
  "packages": [
    "bids-validator",
    "bids-validator-web"
  ],
  "version": "1.9.8-dev.0"
>>>>>>> d96d6ff2
}<|MERGE_RESOLUTION|>--- conflicted
+++ resolved
@@ -1,12 +1,4 @@
 {
-<<<<<<< HEAD
   "packages": ["bids-validator", "bids-validator-web"],
-  "version": "1.8.10-dev.0"
-=======
-  "packages": [
-    "bids-validator",
-    "bids-validator-web"
-  ],
   "version": "1.9.8-dev.0"
->>>>>>> d96d6ff2
 }
--- conflicted
+++ resolved
@@ -115,23 +115,15 @@
                     path = path.reverse();
 
                     var isCorrectModality = false;
-<<<<<<< HEAD
-                    if (
-                        (path[0].includes('.nii') && ['anat', 'func', 'dwi'].indexOf(path[1]) !=-1 ) ||
-                        (path[0].includes('.json') && ['meg'].indexOf(path[1]) !=-1) ||
-                        (path[0].includes('.json') && (['ieeg'].indexOf(path[1]) !=-1) && BIDS.options.bep010 )
-                    ){
-                        isCorrectModality = true;
-                    }
-=======
                     // MRI
                     if (path[0].includes('.nii') && ['anat', 'func', 'dwi'].indexOf(path[1]) !=-1) {isCorrectModality = true;}
                     // MEG
                     else if (path[0].includes('.json') && ['meg'].indexOf(path[1]) !=-1) {isCorrectModality = true;}
                     // EEG
                     else if (path[0].includes('.json') && (['eeg'].indexOf(path[1]) !=-1)  && BIDS.options.bep006) {isCorrectModality = true;}
-
->>>>>>> 1e02e812
+                    // iEEG
+                    else if (path[0].includes('.json') && (['ieeg'].indexOf(path[1]) !=-1) && BIDS.options.bep010) { isCorrectModality = true;}
+
                     if (path[2] && (path[2].indexOf('ses-') == 0 || path[2].indexOf('sub-') == 0) && isCorrectModality){
                         couldBeBIDS = true;
                         break;
@@ -264,11 +256,7 @@
             }
 
             // validate path naming
-<<<<<<< HEAD
-            else if (!utils.type.isBIDS(file.relativePath, BIDS.options.bep010)) {
-=======
-            else if (!utils.type.isBIDS(file.relativePath, BIDS.options.bep006)) {
->>>>>>> 1e02e812
+            else if (!utils.type.isBIDS(file.relativePath, BIDS.options.bep006, BIDS.options.bep010)) {
                 self.issues.push(new Issue({
                     file: file,
                     evidence: file.name,
@@ -284,21 +272,11 @@
                 // capture nifties for later validation
                 if (file.name.endsWith('.nii') || file.name.endsWith('.nii.gz')) {niftis.push(file);}
 
-<<<<<<< HEAD
             // collect modality summary
             const modality = suffix.slice(0, suffix.indexOf('.'));
             if (summary.modalities.indexOf(modality) === -1) {
                 summary.modalities.push(modality);
             }
-=======
-                // collect modality summary
-                var pathParts = path.split('_');
-                var suffix = pathParts[pathParts.length - 1];
-                suffix = suffix.slice(0, suffix.indexOf('.'));
-                if (summary.modalities.indexOf(suffix) === -1) {
-                    summary.modalities.push(suffix);
-                }
->>>>>>> 1e02e812
 
                 process.nextTick(cb);
                 }
@@ -429,11 +407,7 @@
             }
 
             // collect sessions & subjects
-<<<<<<< HEAD
-            if (!utils.type.isStimuliData(file.relativePath) && utils.type.isBIDS(file.relativePath, BIDS.options.bep010)) {
-=======
-            if (!utils.type.isStimuliData(file.relativePath) && utils.type.isBIDS(file.relativePath, BIDS.options.bep006)) {
->>>>>>> 1e02e812
+            if (!utils.type.isStimuliData(file.relativePath) && utils.type.isBIDS(file.relativePath, BIDS.options.bep006, BIDS.options.bep010)) {
                 var pathValues = utils.type.getPathValues(file.relativePath);
 
                 if (pathValues.sub && summary.subjects.indexOf(pathValues.sub) === -1) {

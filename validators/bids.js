var async  = require('async');
var utils  = require('../utils');

var TSV    = require('./tsv');
var json   = require('./json');
var NIFTI  = require('./nii');
var bval   = require('./bval');
var bvec   = require('./bvec');
var session = require('./session');

var BIDS = {

    options:  {},
    issues: [],

    /**
     * Start
     *
     * Takes either a filelist array or
     * a path to a BIDS directory and an
     * options object and starts
     * the validation process and
     * returns the errors and warnings as
     * arguments to the callback.
     */
    start: function (dir, options, callback) {
        var self = BIDS;
        self.options = options ? self.parseOptions(options) : {};
        BIDS.reset();
        utils.files.readDir(dir, function (files) {
            self.quickTest(files, function (couldBeBIDS) {
                if (couldBeBIDS) {
                    self.fullTest(files, callback);
                } else {
                    callback('Invalid');
                }
            });
        });
    },

    /**
     * Quick Test
     *
     * A quick test to see if it could be a BIDS
     * dataset based on structure/naming. If it
     * could be it will trigger the full validation
     * otherwise it will throw a callback with a
     * generic error.
     */
    quickTest: function (fileList, callback) {
        var couldBeBIDS = false;
        var self = this;
        for (var key in fileList) {
            if (fileList.hasOwnProperty(key)) {
                var file = fileList[key];
                var path = utils.files.relativePath(file);
                if (path) {
                    path = path.split('/');
                    if (path[1] === 'derivatives') {continue;}
<<<<<<< HEAD
                    if (path.length > 5) {
                        couldBeBIDS = false; 
                        break;
                    }
=======
>>>>>>> 1284f0c7
                    path = path.reverse();

                    if (
                        path[0].includes('.nii') &&
                        (
                            path[1] == 'anat' ||
                            path[1] == 'func' ||
                            path[1] == 'dwi'
                        ) &&
                        (
                            (path[2] && path[2].indexOf('ses-') == 0) ||
                            (path[2] && path[2].indexOf('sub-') == 0)
                        )
                    ) {
                        couldBeBIDS = true;
                        break;
                    }
                }
            }
        }
        callback(couldBeBIDS);
    },

    /**
     * Full Test
     *
     * Takes on an array of files and starts
     * the validation process for a BIDS
     * package.
     */
    fullTest: function (fileList, callback) {
        var self = this;

        var jsonContentsDict = {},
            bContentsDict    = {},
            events           = [],
            niftis           = [];

        self.issues = self.issues.concat(session(fileList));
        // validate individual files
        async.forEachOf(fileList, function (file, key, cb) {
            file.relativePath = utils.files.relativePath(file);

            // validate path naming
            if (!utils.type.isBIDS(file.relativePath)) {
                self.issues.push(new utils.Issue({
                    file: file,
                    evidence: file.name,
                    code: 1
                }));
                cb();
            }

            // capture niftis for later validation
            else if (file.name.includes('.nii')) {
                niftis.push(file);
                cb();
            }


            // validate tsv
            else if (file.name && file.name.endsWith('.tsv')) {
                utils.files.readFile(file, function (contents) {
                    var isEvents = file.name.endsWith('_events.tsv');
                    if (isEvents) {events.push(file.relativePath);}
                    TSV(file, contents, isEvents, function (issues) {
                        self.issues = self.issues.concat(issues);
                        cb();
                    });
                });
            }

            // validate bvec
            else if (file.name && file.name.endsWith('.bvec')) {
                utils.files.readFile(file, function (contents) {
                    bContentsDict[file.relativePath] = contents;
                    bvec(file, contents, function (issues) {
                        cb();
                    });
                });
            }

            // validate bval
            else if (file.name && file.name.endsWith('.bval')) {
                utils.files.readFile(file, function (contents) {
                    bContentsDict[file.relativePath] = contents;
                    bval(file, contents, function (issues) {
                        cb();
                    });
                });
            }

            // validate json
            else if (file.name && file.name.endsWith('.json')) {
                utils.files.readFile(file, function (contents) {
                    json(file, contents, function (issues, jsObj) {
                        self.issues = self.issues.concat(issues);
                        jsonContentsDict[file.relativePath] = jsObj;
                        cb();
                    });
                });
            } else {
                cb();
            }

        }, function () {
            async.forEachOf(niftis, function (file, key, cb) {
                if (self.options.ignoreNiftiHeaders) {
                    NIFTI(null, file, jsonContentsDict, bContentsDict, fileList, events, function (issues) {
                        self.issues = self.issues.concat(issues);
                        cb();
                    });
                } else {
                    utils.files.readNiftiHeader(file, function (header) {
                        // check if header could be read
                        if (header && header.hasOwnProperty('error')) {
                            self.issues.push(header.error);
                            cb();
                        } else {
                            NIFTI(header, file, jsonContentsDict, bContentsDict, fileList, events, function (issues) {
                                self.issues = self.issues.concat(issues);
                                cb();
                            });
                        }
                    });
                }
            }, function(){
                var issues = self.formatIssues(self.issues);
                callback(issues.errors, issues.warnings);
            });
        });
    },

    /**
     * Format Issues
     */
    formatIssues: function () {
        var errors = [], warnings = [];

        // organize by issue code
        var categorized = {};
        for (var i = 0; i < this.issues.length; i++) {
            var issue = this.issues[i];
            if (!categorized[issue.code]) {
                categorized[issue.code] = utils.issues[issue.code];
                categorized[issue.code].files = [];
            }
            categorized[issue.code].files.push(issue);
        }

        // organize by severity
        for (var key in categorized) {
            var issue = categorized[key];
            issue.code = key;
            if (issue.severity === 'error') {
                errors.push(issue);
            } else if (issue.severity === 'warning' && !this.options.ignoreWarnings) {
                warnings.push(issue);
            }

        }

        return {errors: errors, warnings: warnings};
    },

    /**
     * Reset
     *
     * Resets the in object data back to original values.
     */
    reset: function () {
        this.issues = [];
    },

    /**
     * Parse Options
     */
    parseOptions: function (options) {
        return {
            ignoreWarnings:     options.ignoreWarnings     ? true : false,
            ignoreNiftiHeaders: options.ignoreNiftiHeaders ? true : false
        };
    }
};

module.exports = BIDS;<|MERGE_RESOLUTION|>--- conflicted
+++ resolved
@@ -57,13 +57,6 @@
                 if (path) {
                     path = path.split('/');
                     if (path[1] === 'derivatives') {continue;}
-<<<<<<< HEAD
-                    if (path.length > 5) {
-                        couldBeBIDS = false; 
-                        break;
-                    }
-=======
->>>>>>> 1284f0c7
                     path = path.reverse();
 
                     if (

var async = require('async')
var fs = require('fs')
var path = require('path')
var utils = require('../utils')
var Issue = utils.issues.Issue

var TSV = require('./tsv')
var json = require('./json')
var NIFTI = require('./nii')
var bval = require('./bval')
var bvec = require('./bvec')
var Events = require('./events')
var session = require('./session')
var checkAnyDataPresent = require('./checkAnyDataPresent')
var headerFields = require('./headerFields')

var BIDS

BIDS = {
  options: {},
  issues: [],

  /**
   * Start
   *
   * Takes either a filelist array or
   * a path to a BIDS directory and an
   * options object and starts
   * the validation process and
   * returns the errors and warnings as
   * arguments to the callback.
   */
  start: function(dir, options, callback) {
    var self = BIDS
    utils.options.parse(options, function(issues, options) {
      if (issues && issues.length > 0) {
        // option parsing issues
        callback({ config: issues })
      } else {
        self.options = options
        BIDS.reset()
        utils.files.readDir(dir, function(files) {
          self.quickTest(files, function(couldBeBIDS) {
            if (couldBeBIDS) {
              self.fullTest(files, callback)
            } else {
              // Return an error immediately if quickTest fails
              var issue = self.quickTestError(dir)
              var summary = {
                sessions: [],
                subjects: [],
                tasks: [],
                modalities: [],
                totalFiles: Object.keys(files).length,
                size: 0,
              }
              callback(utils.issues.format([issue], summary, options))
            }
          })
        })
      }
    })
  },

  /*
     * Generates an error for quickTest failures
     */
  quickTestError: function(dir) {
    var filename
    if (typeof window === 'undefined') {
      // For Node, grab the path from the dir string
      filename = path.basename(dir)
    } else {
      // Browser side we need to look it up more carefully
      if (dir.length && 'webkitRelativePath' in dir[0]) {
        var wrp = dir[0].webkitRelativePath
        while (wrp.indexOf(path.sep) !== -1) {
          wrp = path.dirname(wrp)
        }
        filename = wrp
      } else {
        // Fallback for non-standard webkitRelativePath
        filename = 'uploaded-directory'
      }
    }
    var issue = new Issue({
      code: 61,
      file: {
        name: filename,
        path: path.join('.', filename),
        relativePath: path.join('', filename),
      },
    })
    return issue
  },

  /**
   * Quick Test
   *
   * A quick test to see if it could be a BIDS
   * dataset based on structure/naming. If it
   * could be it will trigger the full validation
   * otherwise it will throw a callback with a
   * generic error.
   */
  quickTest: function(fileList, callback) {
    var couldBeBIDS = false
    for (var key in fileList) {
      if (fileList.hasOwnProperty(key)) {
        var file = fileList[key]
        var path = file.relativePath
        if (path) {
          path = path.split('/')
          path = path.reverse()

          var isCorrectModality = false
          // MRI
          if (
            path[0].includes('.nii') &&
            ['anat', 'func', 'dwi'].indexOf(path[1]) != -1
          ) {
            isCorrectModality = true
          }
          // MEG
          else if (
            path[0].includes('.json') &&
            ['meg'].indexOf(path[1]) != -1
          ) {
            isCorrectModality = true
          }
          // EEG
          else if (
            path[0].includes('.json') &&
            ['eeg'].indexOf(path[1]) != -1 &&
            BIDS.options.bep006
          ) {
            isCorrectModality = true
          }
          // iEEG
          else if (
            path[0].includes('.json') &&
            ['ieeg'].indexOf(path[1]) != -1 &&
            BIDS.options.bep010
          ) {
            isCorrectModality = true
          }

          if (
            path[2] &&
            (path[2].indexOf('ses-') == 0 || path[2].indexOf('sub-') == 0) &&
            isCorrectModality
          ) {
            couldBeBIDS = true
            break
          }
        }
      }
    }
    callback(couldBeBIDS)
  },

  /**
   * Full Test
   *
   * Takes on an array of files and starts
   * the validation process for a BIDS
   * package.
   */
  fullTest: function(fileList, callback) {
    var self = this

    var jsonContentsDict = {},
      bContentsDict = {},
      events = [],
      stimuli = {
        events: [],
        directory: [],
      },
      niftis = [],
      jsonFiles = [],
      ephys = [],
      headers = [],
      participants = null,
      phenotypeParticipants = [],
      hasSubjectDir = false
    var hasDatasetDescription = false

    var summary = {
      sessions: [],
      subjects: [],
      tasks: [],
      modalities: [],
      totalFiles: Object.keys(fileList).length,
      size: 0,
    }

    // collect file directory statistics
    async.eachOfLimit(fileList, 200, function(file) {
      // collect file stats
      if (typeof window !== 'undefined') {
        if (file.size) {
          summary.size += file.size
        }
      } else {
        if (!file.stats) {
          try {
            file.stats = fs.statSync(file.path)
          } catch (err) {
            file.stats = { size: 0 }
          }
        }
        summary.size += file.stats.size
      }
    })

    // remove ignored files from list:
    Object.keys(fileList).forEach(function(key) {
      if (fileList[key].ignore) {
        delete fileList[key]
      }
    })

    // var subses_mismatch = false;
    self.subIDsesIDmismatchtest(fileList)

    // check for illegal character in task name and acq name

    var task_re = /sub-(.*?)_task-[a-zA-Z0-9]*[_-][a-zA-Z0-9]*(?:_acq-[a-zA-Z0-9-]*)?(?:_run-\d+)?_/g
    var acq_re = /sub-(.*?)(_task-\w+.\w+)?(_acq-[a-zA-Z0-9]*[_-][a-zA-Z0-9]*)(?:_run-\d+)?_/g

    var sub_re = /sub-[a-zA-Z0-9]*[_-][a-zA-Z0-9]*_/g // illegal character in sub
    var ses_re = /ses-[a-zA-Z0-9]*[_-][a-zA-Z0-9]*?_(.*?)/g //illegal character in ses

    var illegalchar_regex_list = [
      [task_re, 58, 'task name contains illegal character:'],
      [acq_re, 59, 'acq name contains illegal character:'],
      [sub_re, 62, 'sub name contains illegal character:'],
      [ses_re, 63, 'ses name contains illegal character:'],
    ]

    async.eachOfLimit(fileList, 200, function(file) {
      var completename = file.relativePath
      if (
        !(
          completename.startsWith('/derivatives') ||
          completename.startsWith('/code') ||
          completename.startsWith('/sourcedata')
        )
      ) {
        for (
          var re_index = 0;
          re_index < illegalchar_regex_list.length;
          re_index++
        ) {
          var err_regex = illegalchar_regex_list[re_index][0]
          var err_code = illegalchar_regex_list[re_index][1]
          var err_evidence = illegalchar_regex_list[re_index][2]

          if (err_regex.exec(completename)) {
            self.issues.push(
              new Issue({
                file: file,
                code: err_code,
                evidence: err_evidence + completename,
              }),
            )
          }
        }
      }
    })

    // validate individual files
    async.eachOfLimit(
      fileList,
      200,
      function(file, key, cb) {
        const path = file.relativePath
        const pathParts = path.split('_')
        const suffix = pathParts[pathParts.length - 1]

        // ignore associated data
        if (utils.type.file.isStimuliData(file.relativePath)) {
          stimuli.directory.push(file)
          process.nextTick(cb)
        }

        // validate path naming
        else if (
          !utils.type.isBIDS(
            file.relativePath,
            BIDS.options.bep006,
            BIDS.options.bep010,
          )
        ) {
          self.issues.push(
            new Issue({
              file: file,
              evidence: file.name,
              code: 1,
            }),
          )
          process.nextTick(cb)
        }

        // check modality by data file extension ...
        // and capture data files for later sanity checks (when available)
        else if (utils.files.dataExtRE().test(file.name)) {
          // capture nifties for later validation
          if (file.name.endsWith('.nii') || file.name.endsWith('.nii.gz')) {
            niftis.push(file)
          }

          // collect modality summary
          const modality = suffix.slice(0, suffix.indexOf('.'))
          if (summary.modalities.indexOf(modality) === -1) {
            summary.modalities.push(modality)
          }

          process.nextTick(cb)
        }

        // capture ieeg files for summary
        else if (
          [
            'edf',
            'vhdr',
            'vmrk',
            'dat',
            'cnt',
            'bdf',
            'set',
            'nwb',
            'tdat',
            'tidx',
            'tmet',
          ].includes(file.name.split('.').pop())
        ) {
          ephys.push(file)

          process.nextTick(cb)
        }

        // validate tsv
        else if (file.name && file.name.endsWith('.tsv')) {
          // Generate name for corresponding data dictionary file
          let dict_path = file.relativePath.replace('.tsv', '.json')
          let exists = false
          let potentialDicts = utils.files.potentialLocations(dict_path)
          // Need to check for .json file at all levels of heirarchy
          // Get list of fileList keys
          let idxs = Object.keys(fileList)
          for (let i of idxs) {
            if (potentialDicts.indexOf(fileList[i].relativePath) > -1) {
              exists = true
              break
            }
          }

          // Check if data dictionary file exists
          if (!exists) {
            self.issues.push(
              new Issue({
                code: 82,
                file: file,
              }),
            )
          }
          utils.files
            .readFile(file)
            .then(contents => {
              if (file.name.endsWith('_events.tsv')) {
                events.push({
                  file: file,
                  path: file.relativePath,
                  contents: contents,
                })
              }
              TSV.TSV(file, contents, fileList, function(
                issues,
                participantList,
                stimFiles,
              ) {
                if (participantList) {
                  if (file.name.endsWith('participants.tsv')) {
                    participants = {
                      list: participantList,
                      file: file,
                    }
                  } else if (file.relativePath.includes('phenotype/')) {
                    phenotypeParticipants.push({
                      list: participantList,
                      file: file,
                    })
                  }
                }
                if (stimFiles.length) {
                  // add unique new events to the stimuli.events array
                  stimuli.events = [
                    ...new Set([...stimuli.events, ...stimFiles]),
                  ]
                }
                self.issues = self.issues.concat(issues)
                process.nextTick(cb)
              })
            })
            .catch(issue => {
              self.issues.push(issue)
              process.nextTick(cb)
            })
        }

        // validate bvec
        else if (file.name && file.name.endsWith('.bvec')) {
          utils.files
            .readFile(file)
            .then(contents => {
              bContentsDict[file.relativePath] = contents
              bvec(file, contents, function(issues) {
                self.issues = self.issues.concat(issues)
                process.nextTick(cb)
              })
            })
            .catch(issue => {
              self.issues.push(issue)
              process.nextTick(cb)
            })
        }

        // validate bval
        else if (file.name && file.name.endsWith('.bval')) {
          utils.files
            .readFile(file)
            .then(contents => {
              bContentsDict[file.relativePath] = contents
              bval(file, contents, function(issues) {
                self.issues = self.issues.concat(issues)
                process.nextTick(cb)
              })
            })
            .catch(issue => {
              self.issues.push(issue)
              process.nextTick(cb)
            })
        }

        // load json data for validation later
        else if (file.name && file.name.endsWith('.json')) {
<<<<<<< HEAD
          // Verify that the json file has an accompanying data file
          // Need to limit checks to files in sub-*/**/ - Not all data dictionaries are sidecars
          const pathArgs = file.relativePath.split('/')
          const isSidecar =
            pathArgs[1].includes('sub-') && pathArgs.length > 3 ? true : false
          if (isSidecar) {
            // Check for suitable datafile accompanying this sidecar
            const dataFile = utils.bids_files.checkSidecarForDatafiles(
              file,
              fileList,
            )
            if (!dataFile) {
              self.issues.push(
                new Issue({
                  code: 90,
                  file: file,
                }),
              )
            }
          }
          utils.files.readFile(file, function(issue, contents) {
            if (issue) {
              self.issues.push(issue)
              process.nextTick(cb)
              return
            }
            json(file, contents, function(issues, jsObj) {
              self.issues = self.issues.concat(issues)

              // abort further tests if schema test does not pass
              for (var i = 0; i < issues.length; i++) {
                if (issues[i].severity === 'error') {
=======
          utils.files
            .readFile(file)
            .then(contents => {
              utils.json.parse(file, contents, function(issues, jsObj) {
                self.issues = self.issues.concat(issues)

                // abort further tests if schema test does not pass
                if (issues.some(issue => issue.severity === 'error')) {
>>>>>>> db7415db
                  process.nextTick(cb)
                  return
                }

                jsonContentsDict[file.relativePath] = jsObj
                jsonFiles.push(file)
                process.nextTick(cb)
              })
            })
            .catch(issue => {
              self.issues.push(issue)
              process.nextTick(cb)
            })
        } else {
          process.nextTick(cb)
        }

        // check for subject directory presence
        if (path.startsWith('/sub-')) {
          hasSubjectDir = true
        }

        // check for dataset_description.json presence
        if (path === '/dataset_description.json') {
          hasDatasetDescription = true
        }

        // collect sessions & subjects
        if (
          !utils.type.file.isStimuliData(file.relativePath) &&
          utils.type.isBIDS(
            file.relativePath,
            BIDS.options.bep006,
            BIDS.options.bep010,
          )
        ) {
          var pathValues = utils.type.getPathValues(file.relativePath)

          if (
            pathValues.sub &&
            summary.subjects.indexOf(pathValues.sub) === -1
          ) {
            summary.subjects.push(pathValues.sub)
          }
          if (
            pathValues.ses &&
            summary.sessions.indexOf(pathValues.ses) === -1
          ) {
            summary.sessions.push(pathValues.ses)
          }
        }
      },
      function() {
        // check json data
        async.eachOfLimit(
          jsonFiles,
          200,
          function(file, key, cb) {
            json(file, jsonContentsDict, function(issues, jsObj) {
              self.issues = self.issues.concat(issues)
              // collect task summary
              if (file.name.indexOf('task') > -1) {
                var task = jsObj ? jsObj.TaskName : null
                if (task && summary.tasks.indexOf(task) === -1) {
                  summary.tasks.push(task)
                }
              }
              process.nextTick(cb)
            })
          },
          function() {
            // check if same file with .nii and .nii.gz extensions is present
            var niftiCounts = niftis
              .map(function(val) {
                return { count: 1, val: val.name.split('.')[0] }
              })
              .reduce(function(a, b) {
                a[b.val] = (a[b.val] || 0) + b.count
                return a
              }, {})

            var duplicates = Object.keys(niftiCounts).filter(function(a) {
              return niftiCounts[a] > 1
            })
            if (duplicates.length !== 0) {
              for (var key in duplicates) {
                var duplicateFiles = niftis.filter(function(a) {
                  return a.name.split('.')[0] === duplicates[key]
                })
                for (var file in duplicateFiles) {
                  self.issues.push(
                    new Issue({
                      code: 74,
                      file: duplicateFiles[file],
                    }),
                  )
                }
              }
            }

            async.eachOfLimit(
              niftis,
              200,
              function(file, key, cb) {
                if (self.options.ignoreNiftiHeaders) {
                  NIFTI(
                    null,
                    file,
                    jsonContentsDict,
                    bContentsDict,
                    fileList,
                    events,
                    function(issues) {
                      self.issues = self.issues.concat(issues)
                      process.nextTick(cb)
                    },
                  )
                } else {
                  utils.files.readNiftiHeader(file, function(header) {
                    // check if header could be read
                    if (header && header.hasOwnProperty('error')) {
                      self.issues.push(header.error)
                      process.nextTick(cb)
                    } else {
                      headers.push([file, header])
                      NIFTI(
                        header,
                        file,
                        jsonContentsDict,
                        bContentsDict,
                        fileList,
                        events,
                        function(issues) {
                          self.issues = self.issues.concat(issues)
                          process.nextTick(cb)
                        },
                      )
                    }
                  })
                }
              },
              function() {
                if (!hasSubjectDir) {
                  self.issues.push(new Issue({ code: 45 }))
                }
                if (!hasDatasetDescription) {
                  self.issues.push(new Issue({ code: 57 }))
                }
                // check if participants file match found subjects
                if (participants) {
                  var participantsFromFile = participants.list.sort()
                  var participantsFromFolders = summary.subjects.sort()
                  if (
                    !utils.array.equals(
                      participantsFromFolders,
                      participantsFromFile,
                      true,
                    )
                  ) {
                    self.issues.push(
                      new Issue({
                        code: 49,
                        evidence:
                          'participants.tsv: ' +
                          participantsFromFile.join(', ') +
                          ' folder structure: ' +
                          participantsFromFolders.join(', '),
                        file: participants.file,
                      }),
                    )
                  }
                }

                // check if dataset contains T1w
                if (summary.modalities.indexOf('T1w') < 0) {
                  self.issues.push(
                    new Issue({
                      code: 53,
                    }),
                  )
                }

                //check for equal number of participants from ./phenotype/*.tsv and participants in dataset
                TSV.checkphenotype(phenotypeParticipants, summary, self.issues)

                // validate nii header fields
                self.issues = self.issues.concat(headerFields(headers))

                // Events validation
                Events.validateEvents(
                  events,
                  stimuli,
                  headers,
                  jsonContentsDict,
                  self.issues,
                )

                // validation session files
                self.issues = self.issues.concat(session(fileList))

                self.issues = self.issues.concat(
                  checkAnyDataPresent(fileList, summary.subjects),
                )
                summary.modalities = utils.modalities.group(summary.modalities)
                var issues = utils.issues.format(
                  self.issues,
                  summary,
                  self.options,
                )
                callback(issues, summary)
              },
            )
          },
        )
      },
    )
  },

  /**
   * subid and sesid mismatch test. Generates error if ses-id and sub-id are different for any file, Takes a file list and return issues
   */
  subIDsesIDmismatchtest: function(fileList) {
    var self = this
    var subses_mismatch = false

    /**
     * getPathandFileValues
     * Takes a file path and returns values
     * found following keys for both path and file keys.
     * sub-
     * ses-
     *
     *
     */
    function getPathandFileValues(path) {
      var values = {},
        match
      var file_name = {},
        unmat

      // capture subject
      match = /^\/sub-([a-zA-Z0-9]+)/.exec(path)
      values.sub = match && match[1] ? match[1] : null

      // capture session
      match = /^\/sub-[a-zA-Z0-9]+\/ses-([a-zA-Z0-9]+)/.exec(path)
      values.ses = match && match[1] ? match[1] : null

      //capture session and subject id from filename to find if files are in
      // correct sub/ses directory
      var filename = path.replace(/^.*[\\/]/, '')

      // capture sub from file name
      unmat = /^sub-([a-zA-Z0-9]+)/.exec(filename)
      file_name.sub = unmat && unmat[1] ? unmat[1] : null

      // capture session from file name
      unmat = /^sub-[a-zA-Z0-9]+_ses-([a-zA-Z0-9]+)/.exec(filename)
      file_name.ses = unmat && unmat[1] ? unmat[1] : null

      return [values, file_name]
    }

    // validates if sub/ses-id in filename matches with ses/sub directory file is saved
    async.eachOfLimit(fileList, 200, function(file) {
      var values = getPathandFileValues(file.relativePath)

      var pathValues = values[0]
      var fileValues = values[1]
      // console.log(path, '/n' ,values);

      if (fileValues.sub !== null || fileValues.ses !== null) {
        if (fileValues.sub !== pathValues.sub) {
          // console.log("before call  ",subses_mismatch);
          subses_mismatch = true
          self.issues.push(
            new Issue({
              code: 64,
              evidence:
                'File: ' +
                file.relativePath +
                ' is saved in incorrect subject directory as per sub-id in filename.',
              file: file,
            }),
          )
        }

        if (fileValues.ses !== pathValues.ses) {
          subses_mismatch = true
          self.issues.push(
            new Issue({
              code: 65,
              evidence:
                'File: ' +
                file.relativePath +
                ' is saved in incorrect session directory as per ses-id in filename.',
              file: file,
            }),
          )
        }
      }
    })
    return subses_mismatch
  },

  /**
   * Reset
   *
   * Resets the in object data back to original values.
   */
  reset: function() {
    this.issues = []
  },
}

module.exports = BIDS<|MERGE_RESOLUTION|>--- conflicted
+++ resolved
@@ -445,7 +445,6 @@
 
         // load json data for validation later
         else if (file.name && file.name.endsWith('.json')) {
-<<<<<<< HEAD
           // Verify that the json file has an accompanying data file
           // Need to limit checks to files in sub-*/**/ - Not all data dictionaries are sidecars
           const pathArgs = file.relativePath.split('/')
@@ -466,19 +465,6 @@
               )
             }
           }
-          utils.files.readFile(file, function(issue, contents) {
-            if (issue) {
-              self.issues.push(issue)
-              process.nextTick(cb)
-              return
-            }
-            json(file, contents, function(issues, jsObj) {
-              self.issues = self.issues.concat(issues)
-
-              // abort further tests if schema test does not pass
-              for (var i = 0; i < issues.length; i++) {
-                if (issues[i].severity === 'error') {
-=======
           utils.files
             .readFile(file)
             .then(contents => {
@@ -487,7 +473,6 @@
 
                 // abort further tests if schema test does not pass
                 if (issues.some(issue => issue.severity === 'error')) {
->>>>>>> db7415db
                   process.nextTick(cb)
                   return
                 }

--- conflicted
+++ resolved
@@ -60,16 +60,10 @@
             }));
         }
 
-<<<<<<< HEAD
-        // iterate through columns
-        var column_num = 1
-        async.each(columnsInRow, function (column, cb1) {
-=======
         // iterate columns
         for (var j = 0; j < columns.length; j++) {
             var column = columns[j];
             if (columnMismatch && emptyCells && NACells) {break;}
->>>>>>> 8a10924a
 
             if (column === "" && !emptyCells) {
                 emptyCells = true;

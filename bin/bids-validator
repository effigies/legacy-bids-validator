#!/usr/bin/env node

process.title = 'bids-validator';

var argv = require('yargs')
    .usage('Usage: $0 <dataset_directory> [options]')
    .help('help')
    .alias('help', 'h')
    .version(require('../package.json').version)
    .alias('version', 'v')
    .demand(1, 1)
    .boolean('ignoreWarnings')
    .describe('ignoreWarnings', 'Disregard non-critical issues')
    .boolean('ignoreNiftiHeaders')
    .describe('ignoreNiftiHeaders', 'Disregard NIfTI header content during validation')
    .boolean('verbose')
    .describe('verbose', 'Log more extensive information about issues')
    .boolean('json')
    .describe('json', 'Output results as JSON')
    .boolean('bep006')
<<<<<<< HEAD
    .describe('bep006', 'Enable support for BIDS extension proposal 006')
=======
    .describe('bep006', 'Enable support for BIDS Extension Proposal 006.')
>>>>>>> 1f9f35b8
    .option('config', {
        alias: 'c',
        describe: 'Optional configuration file. See https://github.com/INCF/bids-validator for more info'
    })
    .epilogue("This tool checks if a dataset in a given directory is \
compatible with the Brain Imaging Data Structure specification. To learn \
more about Brain Imaging Data Structure visit http://bids.neuroimaging.io")
    .argv;

// import and init command line interface
require('../cli')(argv._[0], argv);<|MERGE_RESOLUTION|>--- conflicted
+++ resolved
@@ -18,11 +18,7 @@
     .boolean('json')
     .describe('json', 'Output results as JSON')
     .boolean('bep006')
-<<<<<<< HEAD
-    .describe('bep006', 'Enable support for BIDS extension proposal 006')
-=======
-    .describe('bep006', 'Enable support for BIDS Extension Proposal 006.')
->>>>>>> 1f9f35b8
+    .describe('bep006', 'Enable support for BIDS Extension Proposal 006')
     .option('config', {
         alias: 'c',
         describe: 'Optional configuration file. See https://github.com/INCF/bids-validator for more info'

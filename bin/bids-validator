#!/usr/bin/env node

process.title = 'bids-validator';

var argv = require('yargs')
    .usage('Usage: $0 <dataset_directory> [options]')
    .help('help')
    .alias('help', 'h')
    .version(require('../package.json').version)
    .alias('version', 'v')
    .demand(1, 1)
    .boolean('ignoreWarnings')
    .describe('ignoreWarnings', 'Disregard non-critical issues')
    .boolean('ignoreNiftiHeaders')
    .describe('ignoreNiftiHeaders', 'Disregard NIfTI header content during validation')
    .boolean('verbose')
<<<<<<< HEAD
    .describe('verbose', 'Log more extensive information about issues.')
    .boolean('bep010')
    .describe('bep010', 'Enable support for BIDS extension proposal 010')
=======
    .describe('verbose', 'Log more extensive information about issues')
    .boolean('json')
    .describe('json', 'Output results as JSON')
    .boolean('bep006')
    .describe('bep006', 'Enable support for BIDS Extension Proposal 006')
>>>>>>> 1e02e812
    .option('config', {
        alias: 'c',
        describe: 'Optional configuration file. See https://github.com/INCF/bids-validator for more info'
    })
    .epilogue("This tool checks if a dataset in a given directory is \
compatible with the Brain Imaging Data Structure specification. To learn \
more about Brain Imaging Data Structure visit http://bids.neuroimaging.io")
    .argv;

// import and init command line interface
require('../cli')(argv._[0], argv);<|MERGE_RESOLUTION|>--- conflicted
+++ resolved
@@ -14,17 +14,13 @@
     .boolean('ignoreNiftiHeaders')
     .describe('ignoreNiftiHeaders', 'Disregard NIfTI header content during validation')
     .boolean('verbose')
-<<<<<<< HEAD
-    .describe('verbose', 'Log more extensive information about issues.')
-    .boolean('bep010')
-    .describe('bep010', 'Enable support for BIDS extension proposal 010')
-=======
     .describe('verbose', 'Log more extensive information about issues')
     .boolean('json')
     .describe('json', 'Output results as JSON')
     .boolean('bep006')
     .describe('bep006', 'Enable support for BIDS Extension Proposal 006')
->>>>>>> 1e02e812
+    .boolean('bep010')
+    .describe('bep010', 'Enable support for BIDS extension proposal 010')
     .option('config', {
         alias: 'c',
         describe: 'Optional configuration file. See https://github.com/INCF/bids-validator for more info'

--- conflicted
+++ resolved
@@ -1,11 +1,7 @@
 machine:
   node:
-<<<<<<< HEAD
     version: 4.3.0
 
-=======
-      version: 4.3.0
->>>>>>> bc6f560e
 deployment:
   production:
     branch: master
